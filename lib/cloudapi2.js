/*
 * This Source Code Form is subject to the terms of the Mozilla Public
 * License, v. 2.0. If a copy of the MPL was not distributed with this
 * file, You can obtain one at http://mozilla.org/MPL/2.0/.
 */

/*
 * Copyright 2015 Joyent, Inc.
 *
 * Client library for the SmartDataCenter Cloud API (cloudapi).
 * http://apidocs.joyent.com/cloudapi/
 *
 * Usage example::
 *
 *      var auth = require('smartdc-auth');
 *      var cloudapi = require('./lib/cloudapi2');
 *      var client = cloudapi.createClient({
 *              url: <URL>,                 // 'https://us-sw-1.api.joyent.com',
 *              account: <ACCOUNT>,         // 'acmecorp'
 *              [user: <RBAC-USER>,]        // 'bob'
 *              log: <BUNYAN-LOGGER>,
 *              sign: auth.cliSigner({
 *                  keyId: <KEY-ID>,        // ssh fingerprint
 *                  // Unfortunately node-smartdc-auth uses user/subuser, while
 *                  // node-triton uses account/user:
 *                  user: <ACCOUNT>,        // 'acmecorp'
 *                  [subuser: <RBAC-USER>,] // 'bob'
 *                  log: <BUNYAN-LOGGER>,
 *              }),
 *              ...
 *      });
 *      client.listImages(function (err, images) { ... });
 *      ...
 *
 */

var assert = require('assert-plus');
var format = require('util').format;
var LOMStream = require('lomstream').LOMStream;
var os = require('os');
var querystring = require('querystring');
var vasync = require('vasync');
var auth = require('smartdc-auth');

var bunyannoop = require('./bunyannoop');
var common = require('./common');
var errors = require('./errors');
var SaferJsonClient = require('./SaferJsonClient');



// ---- globals

var VERSION = require('../package.json').version;
var OS_ARCH = os.arch();
var OS_PLATFORM = os.platform();



// ---- client API

/**
 * Create a cloudapi client.
 *
 * @param options {Object}
 *      - {String} url (required) Cloud API base url
 *      - {String} account (required) The account login name.
 *      - {Function} sign (required) An http-signature auth signing function
 *      - {String} user (optional) The RBAC user login name.
 *      - {String} version (optional) Used for the accept-version header. This
 *        defaults to '*', meaning that over time you could experience breaking
 *        changes. Specifying a value is strongly recommended. E.g. '~7.1'.
 *      - {Bunyan Logger} log (optional)
 *      - ... and any other standard restify client options, e.g.:
 *          {String} userAgent
 *          {Boolean} rejectUnauthorized
 *          {Boolean} agent  Set to `false` to not get KeepAlive. You want
 *              this for CLIs.
 *          TODO doc the backoff/retry available options
 * @throws {TypeError} on bad input.
 * @constructor
 *
 * TODO: caching options (copy node-manta/node-moray/node-smartdc?)
 *        - {Boolean} noCache (optional) disable client caching (default false).
 *        - {Boolean} cacheSize (optional) number of cache entries (default 1k).
 *        - {Boolean} cacheExpiry (optional) entry age in seconds (default 60).
 */
function CloudApi(options) {
    assert.object(options, 'options');
    assert.string(options.url, 'options.url');
    assert.string(options.account, 'options.account');
    assert.func(options.sign, 'options.sign');
    assert.optionalString(options.user, 'options.user');
    assert.optionalString(options.version, 'options.version');
    assert.optionalObject(options.log, 'options.log');

    this.url = options.url;
    this.account = options.account;
    this.user = options.user; // optional RBAC subuser
    this.sign = options.sign;
    this.log = options.log || new bunyannoop.BunyanNoopLogger();
    if (!options.version) {
        options.version = '*';
    }
    if (!options.userAgent) {
        options.userAgent = format('triton/%s (%s-%s; node/%s)',
            VERSION, OS_ARCH, OS_PLATFORM, process.versions.node);
    }

    // XXX relevant?
    //options.retryCallback = function checkFor500(code) {
    //    return (code === 500);
    //};

    // TODO support token auth
    //this.token = options.token;

    this.client = new SaferJsonClient(options);
}


CloudApi.prototype.close = function close(callback) {
    this.log.trace({host: this.client.url && this.client.url.host},
        'close cloudapi http client');
    this.client.close();
};


CloudApi.prototype._getAuthHeaders = function _getAuthHeaders(callback) {
    assert.func(callback, 'callback');
    var self = this;

    var headers = {};

    var rs = auth.requestSigner({
        sign: self.sign
    });
    headers.date = rs.writeDateHeader();

    // TODO: token auth support
    //if (this.token !== undefined) {
    //    obj.headers['X-Auth-Token'] = this.token;
    //}

    rs.sign(function (err, authz) {
        if (err || !authz) {
            callback(new errors.SigningError(err));
            return;
        }
        headers.authorization = authz;
        callback(null, headers);
    });
};

/**
 * Return an appropriate query string *with the leading '?'* from the given
 * fields. If any of the field values are undefined or null, then they will
 * be excluded.
 */
CloudApi.prototype._qs = function _qs(/* fields1, ...*/) {
    var fields = Array.prototype.slice.call(arguments);

    var query = {};
    fields.forEach(function (field) {
        Object.keys(field).forEach(function (key) {
            var value = field[key];
            if (value !== undefined && value !== null) {
                query[key] = value;
            }
        });
    });

    if (Object.keys(query).length === 0) {
        return '';
    } else {
        return '?' + querystring.stringify(query);
    }
};


/**
 * Return an appropriate full URL *path* given a CloudApi subpath.
 * This handles prepending the API's base path, if any: e.g. if the configured
 * URL is "https://example.com/base/path".
 *
 * Optionally an object of query params can be passed in to include a query
 * string. This just calls `this._qs(...)`.
 */
CloudApi.prototype._path = function _path(subpath /* , qparams, ... */) {
    assert.string(subpath, 'subpath');
    assert.ok(subpath[0] === '/');

    var path = subpath;
    var qparams = Array.prototype.slice.call(arguments, 1);
    path += this._qs.apply(this, qparams);
    return path;
};


/**
 * Cloud API request wrapper - modeled after http.request
 *
 * @param {Object|String} opts - object or string for endpoint
 *      - {String} path - URL endpoint to hit
 *      - {String} method - HTTP(s) request method
 *      - {Object} data - data to be passed
 *      - {Object} headers - optional additional request headers
 * @param {Function} cb passed via the restify client
 */
CloudApi.prototype._request = function _request(opts, cb) {
    var self = this;
    if (typeof (opts) === 'string')
        opts = {path: opts};
    assert.object(opts, 'opts');
    assert.optionalObject(opts.data, 'opts.data');
    assert.optionalString(opts.method, 'opts.method');
    assert.optionalObject(opts.headers, 'opts.headers');
    assert.func(cb, 'cb');

    var method = (opts.method || 'GET').toLowerCase();
    assert.ok(['get', 'post', 'put', 'delete', 'head'].indexOf(method) >= 0,
        'invalid method given');
    switch (method) {
    case 'delete':
        method = 'del';
        break;
    default:
        break;
    }

    self._getAuthHeaders(function (err, headers) {
        if (err) {
            cb(err);
            return;
        }
        if (opts.headers) {
            common.objMerge(headers, opts.headers);
        }
        var reqOpts = {
            path: opts.path,
            headers: headers
        };
        if (opts.data)
            self.client[method](reqOpts, opts.data, cb);
        else
            self.client[method](reqOpts, cb);
    });
};

/**
 * A simple wrapper around making a GET request to an endpoint and
 * passing back the body returned
 */
CloudApi.prototype._passThrough = function _passThrough(endpoint, opts, cb) {
    var self = this;
    if (typeof (opts) === 'function') {
        cb = opts;
        opts = null;
    }
    opts = opts || {};

    assert.string(endpoint, 'endpoint');
    assert.object(opts, 'opts');
    assert.func(cb, 'cb');

    var p = this._path(endpoint, opts);
    this._request({path: p}, function (err, req, res, body) {
        /*
         * Improve this kind of error message:
         *
         *  Error: DEPTH_ZERO_SELF_SIGNED_CERT
         *      at SecurePair.<anonymous> (tls.js:1381:32)
         *      at SecurePair.emit (events.js:92:17)
         *
         * TODO: could generalize this into a wrapErr method.
         * TODO: this should be on _request, no? So that PUT, POST, etc. get it.
         */
        if (err && err.message === 'DEPTH_ZERO_SELF_SIGNED_CERT' &&
            self.client.rejectUnauthorized)
        {
            err = new errors.SelfSignedCertError(err, self.url);
        }

        cb(err, body, res);
    });
};



// ---- networks

/**
 * Get network information
 *
 * @param {Function} callback of the form `function (err, networks, res)`
 */
CloudApi.prototype.listNetworks = function listNetworks(opts, cb) {
    var endpoint = format('/%s/networks', this.account);
    this._passThrough(endpoint, opts, cb);
};

/**
 * <http://apidocs.joyent.com/cloudapi/#GetNetwork>
 *
 * @param {String} - UUID
 * @param {Function} callback of the form `function (err, network, res)`
 */
CloudApi.prototype.getNetwork = function getNetwork(id, cb) {
    assert.uuid(id, 'id');
    assert.func(cb, 'cb');

    var endpoint = this._path(format('/%s/networks/%s', this.account, id));
    this._request(endpoint, function (err, req, res, body) {
        cb(err, body, res);
    });
};



// ---- datacenters

/**
 * Get services information
 *
 * @param {Function} callback of the form `function (err, services, res)`
 */
CloudApi.prototype.listServices = function listServices(opts, cb) {
    var endpoint = format('/%s/services', this.account);
    this._passThrough(endpoint, opts, cb);
};

/**
 * Get datacenters information
 *
 * @param {Function} callback of the form `function (err, datacenters, res)`
 */
CloudApi.prototype.listDatacenters = function listDatacenters(opts, cb) {
    var endpoint = format('/%s/datacenters', this.account);
    this._passThrough(endpoint, opts, cb);
};


// ---- accounts

/**
 * Get account information
 *
 * @param {Function} callback of the form `function (err, account, res)`
 */
CloudApi.prototype.getAccount = function getAccount(opts, cb) {
    var endpoint = format('/%s', this.account);
    this._passThrough(endpoint, opts, cb);
};


// <updatable account field> -> <expected typeof>
CloudApi.prototype.UPDATE_ACCOUNT_FIELDS = {
    email: 'string',
    companyName: 'string',
    firstName: 'string',
    lastName: 'string',
    address: 'string',
    postalCode: 'string',
    city: 'string',
    state: 'string',
    country: 'string',
    phone: 'string',
    triton_cns_enabled: 'boolean'
};

/**
 * Update account fields.
 * <https://apidocs.joyent.com/cloudapi/#UpdateAccount>
 *
 * @param opts {Object} A key for each account field to update.
 * @param cb {Function} `function (err, updatedAccount, res)`
 */
CloudApi.prototype.updateAccount = function updateAccount(opts, cb) {
    assert.object(opts, 'opts');
    assert.func(cb, 'cb');

    var self = this;
    var update = {};
    var unexpectedFields = [];
    Object.keys(opts).forEach(function (field) {
        var type = self.UPDATE_ACCOUNT_FIELDS[field];
        if (type) {
            assert[type === 'boolean' ? 'bool' : type](opts[field],
                'opts.'+field);
            update[field] = opts[field];
        } else {
            unexpectedFields.push(field);
        }
    });
    if (unexpectedFields.length > 0) {
        throw new Error(format('unknown field(s) for UpdateAccount: %s',
            unexpectedFields.sort().join(', ')));
    }

    this._request({
        method: 'POST',
        path: format('/%s', this.account),
        data: update
    }, function (err, req, res, body) {
        cb(err, body, res);
    });
};


/**
 * List account's SSH keys.
 *
 * @param {Object} opts (object)
 * @param {Function} callback of the form `function (err, keys, res)`
 */
CloudApi.prototype.listKeys = function listKeys(opts, cb) {
    assert.object(opts, 'opts');
    assert.func(cb, 'cb');

    var endpoint = format('/%s/keys', this.account);
    this._passThrough(endpoint, {}, cb);
};


/**
 * Get an account's SSH key.
 *
 * @param {Object} opts (object)
 *      - {String} fingerprint (required*) The SSH key fingerprint. One of
 *        'fingerprint' or 'name' is required.
 *      - {String} name (required*) The SSH key name. One of 'fingerprint'
 *        or 'name' is required.
 * @param {Function} callback of the form `function (err, body, res)`
 */
CloudApi.prototype.getKey = function getKey(opts, cb) {
    assert.object(opts, 'opts');
    assert.optionalString(opts.fingerprint, 'opts.fingerprint');
    assert.optionalString(opts.name, 'opts.name');
    assert.func(cb, 'cb');

    var identifier = opts.fingerprint || opts.name;
    assert.ok(identifier, 'one of "fingerprint" or "name" is required');

    var endpoint = format('/%s/keys/%s', this.account,
        encodeURIComponent(identifier));
    this._passThrough(endpoint, {}, cb);
};


/**
 * Create/upload a new account SSH public key.
 *
 * @param {Object} opts (object)
 *      - {String} key (required) The SSH public key content.
 *      - {String} name (optional) A name for the key. If not given, the
 *        key fingerprint will be used.
 * @param {Function} callback of the form `function (err, key, res)`
 */
CloudApi.prototype.createKey = function createKey(opts, cb) {
    assert.object(opts, 'opts');
    assert.string(opts.key, 'opts.key');
    assert.optionalString(opts.name, 'opts.name');
    assert.func(cb, 'cb');

    var data = {
        name: opts.name,
        key: opts.key
    };

    this._request({
        method: 'POST',
        path: format('/%s/keys', this.account),
        data: data
    }, function (err, req, res, body) {
        cb(err, body, res);
    });
};


/**
 * Delete an account's SSH key.
 *
 * @param {Object} opts (object)
 *      - {String} fingerprint (required*) The SSH key fingerprint. One of
 *        'fingerprint' or 'name' is required.
 *      - {String} name (required*) The SSH key name. One of 'fingerprint'
 *        or 'name' is required.
 * @param {Function} callback of the form `function (err, res)`
 */
CloudApi.prototype.deleteKey = function deleteKey(opts, cb) {
    assert.object(opts, 'opts');
    assert.optionalString(opts.fingerprint, 'opts.fingerprint');
    assert.optionalString(opts.name, 'opts.name');
    assert.func(cb, 'cb');

    var identifier = opts.fingerprint || opts.name;
    assert.ok(identifier, 'one of "fingerprint" or "name" is required');

    this._request({
        method: 'DELETE',
        path: format('/%s/keys/%s', this.account,
            encodeURIComponent(identifier))
    }, function (err, req, res) {
        cb(err, res);
    });
};


// ---- images

/**
 * <http://apidocs.joyent.com/cloudapi/#ListImages>
 *
 * @param {Object} opts (optional)
 *      XXX be more strict about accepted options
 *      XXX document this, see the api doc above :)
 * @param {Function} cb of the form `function (err, images, res)`
 */
CloudApi.prototype.listImages = function listImages(opts, cb) {
    var endpoint = format('/%s/images', this.account);
    this._passThrough(endpoint, opts, cb);
};

/**
 * <http://apidocs.joyent.com/cloudapi/#GetImage>
 *
 * @param {Object} opts
 *      - id {UUID}
 * @param {Function} cb of the form `function (err, image, res)`
 */
CloudApi.prototype.getImage = function getImage(opts, cb) {
    assert.object(opts, 'opts');
    assert.uuid(opts.id, 'opts.id');
    assert.func(cb, 'cb');

    var endpoint = this._path(format('/%s/images/%s', this.account, opts.id));
    this._request(endpoint, function (err, req, res, body) {
        cb(err, body, res);
    });
};

/**
 * Delete an image by id.
 * <http://apidocs.joyent.com/cloudapi/#DeleteImage>
 *
 * @param {String} id (required) The image id.
 * @param {Function} callback of the form `function (err, res)`
 */
CloudApi.prototype.deleteImage = function deleteImage(id, callback) {
    var self = this;
    assert.uuid(id, 'id');
    assert.func(callback, 'callback');

    var opts = {
        path: format('/%s/images/%s', self.account, id),
        method: 'DELETE'
    };
    this._request(opts, function (err, req, res) {
        callback(err, res);
    });
};

/**
 * <http://apidocs.joyent.com/cloudapi/#CreateImageFromMachine>
 *
 * @param {Object} opts
 *      - {UUID} machine  Required. The ID of the machine from which to create
 *        the image.
 *      - {String} name  Required. The image name.
 *      - {String} version  Required. The image version.
 *      - {String} description  Optional. A short description.
 *      - {String} homepage  Optional. Homepage URL.
 *      - {String} eula  Optional. EULA URL.
 *      - {Array} acl  Optional. An array of account UUIDs to which to give
 *        access. "Access Control List."
 *      - {Object} tags  Optional.
 * @param {Function} cb of the form `function (err, image, res)`
 */
CloudApi.prototype.createImageFromMachine =
function createImageFromMachine(opts, cb) {
    assert.object(opts, 'opts');
    assert.uuid(opts.machine, 'opts.machine');
    assert.string(opts.name, 'opts.name');
    assert.string(opts.version, 'opts.version');
    assert.optionalString(opts.description, 'opts.description');
    assert.optionalString(opts.homepage, 'opts.homepage');
    assert.optionalString(opts.eula, 'opts.eula');
    assert.optionalArrayOfUuid(opts.acl, 'opts.acl');
    assert.optionalObject(opts.tags, 'opts.tags');
    assert.func(cb, 'cb');

    this._request({
        method: 'POST',
        path: format('/%s/images', this.account),
        data: opts
    }, function (err, req, res, body) {
        cb(err, body, res);
    });
};



/**
 * Wait for an image to go one of a set of specfic states.
 *
 * @param {Object} options
 *      - {String} id - machine UUID
 *      - {Array of String} states - desired state
 *      - {Number} interval (optional) - Time in ms to poll. Default is 1000ms.
 * @param {Function} cb - `function (err, image, res)`
 *      Called when state is reached or on error
 */
CloudApi.prototype.waitForImageStates =
function waitForImageStates(opts, cb) {
    var self = this;
    assert.object(opts, 'opts');
    assert.uuid(opts.id, 'opts.id');
    assert.arrayOfString(opts.states, 'opts.states');
    assert.optionalNumber(opts.interval, 'opts.interval');
    assert.func(cb, 'cb');
    var interval = (opts.interval === undefined ? 1000 : opts.interval);
    assert.ok(interval > 0, 'interval must be a positive number');

    poll();

    function poll() {
        self.getImage({id: opts.id}, function (err, img, res) {
            if (err) {
                cb(err, null, res);
                return;
            }
            if (opts.states.indexOf(img.state) !== -1) {
                cb(null, img, res);
                return;
            }
            setTimeout(poll, interval);
        });
    }
};


// ---- packages

/**
 * <http://apidocs.joyent.com/cloudapi/#ListPackages>
 *
 * @param {Object} opts (optional)
 *      XXX be more strict about accepted options
 *      XXX document this, see the api doc above :)
 * @param {Function} callback of the form `function (err, packages, res)`
 */
CloudApi.prototype.listPackages = function listPackages(opts, cb) {
    var endpoint = format('/%s/packages', this.account);
    this._passThrough(endpoint, opts, cb);
};

/**
 * <http://apidocs.joyent.com/cloudapi/#GetPackage>
 *
 * @param {Object} opts
 *      - id {UUID|String} Package ID (a UUID) or name.
 * @param {Function} cb of the form `function (err, package, res)`
 */
CloudApi.prototype.getPackage = function getPackage(opts, cb) {
    assert.object(opts, 'opts');
    assert.uuid(opts.id, 'opts.id');
    assert.func(cb, 'cb');

    // XXX use _passThrough?
    var endpoint = this._path(format('/%s/packages/%s', this.account, opts.id));
    this._request(endpoint, function (err, req, res, body) {
        cb(err, body, res);
    });
};


// ---- machines

/**
 * Get a machine by id.
 *
 * XXX add getCredentials equivalent
 * XXX cloudapi docs don't doc the credentials=true option
 *
 * For backwards compat, calling with `getMachine(id, cb)` is allowed.
 *
 * @param {Object} opts
 *      - id {UUID} Required. The machine id.
 * @param {Function} cb of the form `function (err, machine, res)`
 */
CloudApi.prototype.getMachine = function getMachine(opts, cb) {
    if (typeof (opts) === 'string') {
        opts = {id: opts};
    }
    assert.object(opts, 'opts');
    assert.uuid(opts.id, 'opts.id');

    var endpoint = format('/%s/machines/%s', this.account, opts.id);
    this._request(endpoint, function (err, req, res, body) {
        cb(err, body, res);
    });
};

/**
 * delete a machine by id.
 *
 * @param {String} id (required) The machine id.
 * @param {Function} callback of the form `function (err, res)`
 */
CloudApi.prototype.deleteMachine = function deleteMachine(id, callback) {
    var self = this;
    assert.uuid(id, 'id');
    assert.func(callback, 'callback');

    var opts = {
        path: format('/%s/machines/%s', self.account, id),
        method: 'DELETE'
    };
    this._request(opts, function (err, req, res) {
        callback(err, res);
    });
};

/**
 * start a machine by id.
 *
 * @param {String} uuid (required) The machine id.
 * @param {Function} callback of the form `function (err, machine, res)`
 */
CloudApi.prototype.startMachine = function startMachine(uuid, callback) {
    return this._doMachine('start', uuid, callback);
};

/**
 * stop a machine by id.
 *
 * @param {String} uuid (required) The machine id.
 * @param {Function} callback of the form `function (err, machine, res)`
 */
CloudApi.prototype.stopMachine = function stopMachine(uuid, callback) {
    return this._doMachine('stop', uuid, callback);
};

/**
 * reboot a machine by id.
 *
 * @param {String} uuid (required) The machine id.
 * @param {Function} callback of the form `function (err, machine, res)`
 */
CloudApi.prototype.rebootMachine = function rebootMachine(uuid, callback) {
    return this._doMachine('reboot', uuid, callback);
};

/**
 * Enables machine firewall.
 *
 * @param {String} id (required) The machine id.
 * @param {Function} callback of the form `function (err, machine, res)`
 */
CloudApi.prototype.enableFirewall =
function enableFirewall(uuid, callback) {
    return this._doMachine('enable_firewall', uuid, callback);
};


/**
 * Disables machine firewall.
 *
 * @param {String} id (required) The machine id.
 * @param {Function} callback of the form `function (err, machine, res)`
 */
CloudApi.prototype.disableFirewall =
function disableFirewall(uuid, callback) {
    return this._doMachine('disable_firewall', uuid, callback);
};

/**
 * internal function for start/stop/reboot/enable_firewall/disable_firewall
 */
CloudApi.prototype._doMachine = function _doMachine(action, uuid, callback) {
    var self = this;
    assert.string(action, 'action');
    assert.string(uuid, 'uuid');
    assert.func(callback, 'callback');

    var opts = {
        path: format('/%s/machines/%s', self.account, uuid),
        method: 'POST',
        data: {
            action: action
        }
    };
    this._request(opts, function (err, req, res, body) {
        callback(err, body, res);
    });
};

/**
 * Wait for a machine to go one of a set of specfic states.
 *
 * @param {Object} options
 *      - {String} id - machine UUID
 *      - {Array of String} states - desired state
 *      - {Number} interval (optional) - time in ms to poll
 * @param {Function} callback - called when state is reached or on error
 */
CloudApi.prototype.waitForMachineStates =
function waitForMachineStates(opts, callback) {
    var self = this;
    assert.object(opts, 'opts');
    assert.uuid(opts.id, 'opts.id');
    assert.arrayOfString(opts.states, 'opts.states');
    assert.optionalNumber(opts.interval, 'opts.interval');
    assert.func(callback, 'callback');
    var interval = (opts.interval === undefined ? 1000 : opts.interval);
    assert.ok(interval > 0, 'interval must be a positive number');

    poll();

    function poll() {
        self.getMachine(opts.id, function (err, machine, res) {
            if (err) {
                callback(err, null, res);
                return;
            }
            if (opts.states.indexOf(machine.state) !== -1) {
                callback(null, machine, res);
                return;
            }
            setTimeout(poll, interval);
        });
    }
};

/**
 * List the account's machines.
 * <http://apidocs.joyent.com/cloudapi/#ListMachines>
 *
 * @param {Object} options
 *      See document above
 * @return {LOMStream} a stream for each machine entry
 */
CloudApi.prototype.createListMachinesStream =
function createListMachinesStream(options) {
     var self = this;
     options = options || {};

    // If a `limit` is specified, we don't paginate.
    var once = options.limit !== undefined;

    return new LOMStream({
        fetch: fetch,
        limit: 1000,
        offset: true
    });

    function fetch(fetcharg, limitObj, datacb, donecb) {
        options.limit = limitObj.limit;
        options.offset = limitObj.offset;
        var endpoint = self._path(
            format('/%s/machines', self.account), options);

        self._request(endpoint, function (err, req, res, body) {
            if (err) {
                return donecb(err);
            }
            var resourcecount = res.headers['x-resource-count'];
            var done = once || resourcecount < options.limit;
            donecb(null, {done: done, results: body});
        });
    }
};

/**
 * List the account's machines.
 * <http://apidocs.joyent.com/cloudapi/#ListMachines>
 *
 * @param {Object} options
 *      See document above
 * @param {Function} callback - called like `function (err, machines)`
 */
CloudApi.prototype.listMachines = function listMachines(options, callback) {
    if (typeof (options) === 'function') {
        callback = options;
        options = {};
    }
    var machines = [];
    var s = this.createListMachinesStream(options);
    s.on('error', function (e) {
        callback(e);
    });
    s.on('readable', function () {
        var machine;
        while ((machine = s.read()) !== null) {
            machines.push(machine);
        }
    });
    s.on('end', function () {
        callback(null, machines);
    });
};


CloudApi.prototype.createMachine = function createMachine(options, callback) {
    assert.object(options, 'options');
    assert.optionalString(options.name, 'options.name');
    assert.uuid(options.image, 'options.image');
    assert.uuid(options.package, 'options.package');
    assert.optionalArrayOfUuid(options.networks, 'options.networks');
    // TODO: assert the other fields
    assert.func(callback, 'callback');

    // XXX how does options.networks array work here?
    this._request({
        method: 'POST',
        path: format('/%s/machines', this.account),
        data: options
    }, function (err, req, res, body) {
        callback(err, body, res);
    });
};


/**
 * List machine audit (successful actions on the machine).
 *
 * XXX IMO this endpoint should be called ListMachineAudit in cloudapi.
 *
 * @param {String} id (required) The machine id.
 * @param {Function} callback of the form `function (err, audit, res)`
 */
CloudApi.prototype.machineAudit = function machineAudit(id, cb) {
    assert.uuid(id, 'id');
    assert.func(cb, 'cb');

    var endpoint = format('/%s/machines/%s/audit', this.account, id);
    this._request(endpoint, function (err, req, res, body) {
        cb(err, body, res);
    });
};


<<<<<<< HEAD
// --- snapshots

/**
 * Creates a new snapshot for a given machine.
 *
 * The machine cannot be a KVM brand.
 *
 * Returns a snapshot object.
 *
 * @param {Object} options object containing:
 *      - {String} id (required) the machine's id.
 *      - {String} name (optional) name for new snapshot
 * @param {Function} callback of the form f(err, snapshot, res).
 */
CloudApi.prototype.createMachineSnapshot =
function createMachineSnapshot(opts, cb) {
    assert.object(opts, 'opts');
    assert.uuid(opts.id, 'opts.id');
    assert.optionalString(opts.name, 'opts.name');
    assert.func(cb, 'cb');

    this._request({
        method: 'POST',
        path: format('/%s/machines/%s/snapshots', this.account, opts.id),
        data: opts
    }, function (err, req, res, body) {
        cb(err, body, res);
    });
};


/**
 * Wait for a machine's snapshot to go one of a set of specfic states.
 *
 * @param {Object} options
 *      - {String} id {required} machine id
 *      - {String} name (optional) name for new snapshot
 *      - {Array of String} states - desired state
 *      - {Number} interval (optional) - time in ms to poll
 * @param {Function} callback of the form f(err, snapshot, res).
 */
CloudApi.prototype.waitForSnapshotStates =
function waitForSnapshotStates(opts, cb) {
    var self = this;

    assert.object(opts, 'opts');
    assert.uuid(opts.id, 'opts.id');
    assert.string(opts.name, 'opts.name');
    assert.arrayOfString(opts.states, 'opts.states');
    assert.optionalNumber(opts.interval, 'opts.interval');
    assert.func(cb, 'cb');

    var interval = opts.interval || 1000;
    assert.ok(interval > 0, 'interval must be a positive number');

    poll();

    function poll() {
        self.getMachineSnapshot({
            id: opts.id,
            name: opts.name
        }, function (err, snapshot, res) {
            if (err) {
                cb(err, null, res);
                return;
            }
            if (opts.states.indexOf(snapshot.state) !== -1) {
                cb(null, snapshot, res);
                return;
            }
            setTimeout(poll, interval);
        });
    }
};


/**
 * Lists all snapshots for a given machine.
 *
 * Returns a list of snapshot objects.
 *
 * @param {Object} options object containing:
 *                   - {String} id (required) the machine's id.
 * @param {Function} callback of the form f(err, snapshot, res).
 */
CloudApi.prototype.listMachineSnapshots =
function listMachineSnapshots(opts, cb) {
    assert.object(opts, 'opts');
    assert.uuid(opts.id, 'opts.id');
    assert.func(cb, 'cb');

    var endpoint = format('/%s/machines/%s/snapshots', this.account, opts.id);
    this._passThrough(endpoint, opts, cb);
};


/**
 * Get a single snapshot for a given machine.
 *
 * Returns a snapshot object.
 *
 * @param {Object} options object containing:
 *                   - {String} id (required) the machine's id.
 *                   - {String} name (required) the snapshot's name.
 * @param {Function} callback of the form f(err, snapshot, res).
 */
CloudApi.prototype.getMachineSnapshot =
function getMachineSnapshot(opts, cb) {
    assert.object(opts, 'opts');
    assert.uuid(opts.id, 'opts.id');
    assert.string(opts.name, 'opts.name');
    assert.func(cb, 'cb');

    var endpoint = format('/%s/machines/%s/snapshots/%s', this.account, opts.id,
                          opts.name);
    this._passThrough(endpoint, opts, cb);
};


/**
 * Re/boots a machine from a snapshot.
 *
 * @param {Object} options object containing:
 *                   - {String} id (required) the machine's id.
 *                   - {String} name (required) the snapshot's name.
 * @param {Function} callback of the form f(err, res).
 */
CloudApi.prototype.startMachineFromSnapshot =
function startMachineFromSnapshot(opts, cb) {
    assert.object(opts, 'opts');
    assert.uuid(opts.id, 'opts.id');
    assert.string(opts.name, 'opts.name');
    assert.func(cb, 'cb');

    this._request({
        method: 'POST',
        path: format('/%s/machines/%s/snapshots/%s', this.account, opts.id,
                     opts.name),
        data: opts
=======
// --- machine tags

/**
 * <http://apidocs.joyent.com/cloudapi/#ListMachineTags>
 *
 * @param {Object} opts:
 *      - @param {UUID} id: The machine UUID.
 * @param {Function} cb - `function (err, tags, res)`
 */
CloudApi.prototype.listMachineTags = function listMachineTags(opts, cb) {
    assert.object(opts, 'opts');
    assert.uuid(opts.id, 'opts.id');
    assert.func(cb, 'cb');

    var endpoint = format('/%s/machines/%s/tags', this.account, opts.id);
    this._passThrough(endpoint, {}, cb);
};

/**
 * <http://apidocs.joyent.com/cloudapi/#GetMachineTag>
 *
 * @param {Object} opts:
 *      - @param {UUID} id: The machine UUID. Required.
 *      - @param {UUID} tag: The tag name. Required.
 * @param {Function} cb - `function (err, value, res)`
 *      On success, `value` is the tag value *as a string*. See note above.
 */
CloudApi.prototype.getMachineTag = function getMachineTag(opts, cb) {
    assert.object(opts, 'opts');
    assert.uuid(opts.id, 'opts.id');
    assert.string(opts.tag, 'opts.tag');
    assert.func(cb, 'cb');

    this._request({
        path: format('/%s/machines/%s/tags/%s', this.account, opts.id,
                encodeURIComponent(opts.tag))
>>>>>>> 7f24f023
    }, function (err, req, res, body) {
        cb(err, body, res);
    });
};

<<<<<<< HEAD

/**
 * Deletes a machine snapshot.
 *
 * @param {Object} options object containing:
 *                   - {String} id (required) the machine's id.
 *                   - {String} name (required) the snapshot's name.
 * @param {Function} callback of the form f(err, res).
 */
CloudApi.prototype.deleteMachineSnapshot =
function deleteMachineSnapshot(opts, cb) {
    assert.object(opts, 'opts');
    assert.uuid(opts.id, 'opts.id');
    assert.string(opts.name, 'opts.name');
    assert.func(cb, 'cb');

    this._request({
        method: 'DELETE',
        path: format('/%s/machines/%s/snapshots/%s', this.account, opts.id,
                     opts.name)
    }, function (err, req, res) {
        cb(err, res);
    });
};


// --- firewall rules

/**
 * Creates a Firewall Rule.
 *
 * @param {Object} options object containing:
 *                   - {String} rule (required) the fwrule text.
 *                   - {Boolean} enabled (optional) default to false.
 * @param {Function} callback of the form f(err, fwrule, res).
 */
CloudApi.prototype.createFirewallRule =
function createFirewallRule(opts, cb) {
    assert.object(opts, 'opts');
    assert.string(opts.rule, 'opts.rule');
    assert.optionalString(opts.description, 'opts.description');
    assert.optionalBool(opts.enabled, 'opts.enabled');

    this._request({
        method: 'POST',
        path: format('/%s/fwrules', this.account),
        data: opts
=======
/**
 * <http://apidocs.joyent.com/cloudapi/#AddMachineTags>
 *
 * @param {Object} opts:
 *      - @param {UUID} id: The machine UUID. Required.
 *      - @param {Object} tags: The tag name/value pairs.
 * @param {Function} cb - `function (err, tags, res)`
 *      On success, `tags` is the updated set of instance tags.
 */
CloudApi.prototype.addMachineTags = function addMachineTags(opts, cb) {
    assert.object(opts, 'opts');
    assert.uuid(opts.id, 'opts.id');
    assert.object(opts.tags, 'opts.tags');
    assert.func(cb, 'cb');

    // TODO: should this strictly guard on opts.tags types?

    this._request({
        method: 'POST',
        path: format('/%s/machines/%s/tags', this.account, opts.id),
        data: opts.tags
>>>>>>> 7f24f023
    }, function (err, req, res, body) {
        cb(err, body, res);
    });
};

<<<<<<< HEAD

/**
 * Lists all your Firewall Rules.
 *
 * Returns an array of objects.
 *
 * @param opts {Object} Options
 * @param {Function} callback of the form f(err, fwrules, res).
 */
CloudApi.prototype.listFirewallRules =
function listFirewallRules(opts, cb) {
    assert.object(opts, 'opts');
    assert.func(cb, 'cb');

    var endpoint = format('/%s/fwrules', this.account);
    this._passThrough(endpoint, opts, cb);
};


/**
 * Retrieves a Firewall Rule.
 *
 * @param {String} id (required) The machine id.
 * @param {Function} callback of the form `function (err, fwrule, res)`
 */
CloudApi.prototype.getFirewallRule =
function getFirewallRule(id, cb) {
    assert.uuid(id, 'id');
    assert.func(cb, 'cb');

    var endpoint = format('/%s/fwrules/%s', this.account, id);
    this._request(endpoint, function (err, req, res, body) {
        cb(err, body, res);
    });
};


// <updatable account field> -> <expected typeof>
CloudApi.prototype.UPDATE_FIREWALL_RULE_FIELDS = {
    enabled: 'boolean',
    rule: 'string',
    description: 'string'
};


/**
 * Updates a Firewall Rule.
 *
 * @param {Object} opts object containing:
 *                   - {String} id (required) The fwrule id.
 *                   - {String} rule (required) the fwrule text.
 *                   - {Boolean} enabled (optional) default to false.
 * @param {Function} callback of the form `function (err, fwrule, res)`
 */
CloudApi.prototype.updateFirewallRule =
function updateFirewallRule(opts, cb) {
    assert.object(opts, 'opts');
    assert.uuid(opts.id, 'opts.id');
    assert.string(opts.rule, 'opts.rule');
    assert.optionalBool(opts.enabled, 'opts.enabled');
    assert.optionalBool(opts.description, 'opts.description');
    assert.func(cb, 'cb');

    this._request({
        method: 'POST',
        path: format('/%s/fwrules/%s', this.account, opts.id),
        data: opts
    }, function (err, req, res, body) {
        cb(err, body, res);
    });
};


/**
 * Enable a Firewall Rule.
 *
 * @param {String} id (required) The machine id.
 * @param {Function} callback of the form `function (err, fwrule, res)`
 */
CloudApi.prototype.enableFirewallRule =
function enableFirewallRule(id, cb) {
    assert.uuid(id, 'id');
    assert.func(cb, 'cb');

    this._request({
        method: 'POST',
        path: format('/%s/fwrules/%s/enable', this.account, id),
        data: {}
    }, function (err, req, res, body) {
        cb(err, body, res);
    });
};


/**
 * Disable a Firewall Rule.
 *
 * @param {String} id (required) The machine id.
 * @param {Function} callback of the form `function (err, fwrule, res)`
 */
CloudApi.prototype.disableFirewallRule =
function disableFirewallRule(id, cb) {
    assert.uuid(id, 'id');
    assert.func(cb, 'cb');

    this._request({
        method: 'POST',
        path: format('/%s/fwrules/%s/disable', this.account, id),
        data: {}
=======
/**
 * <http://apidocs.joyent.com/cloudapi/#ReplaceMachineTags>
 *
 * @param {Object} opts:
 *      - @param {UUID} id: The machine UUID. Required.
 *      - @param {Object} tags: The tag name/value pairs.
 * @param {Function} cb - `function (err, tags, res)`
 *      On success, `tags` is the updated set of instance tags.
 */
CloudApi.prototype.replaceMachineTags = function replaceMachineTags(opts, cb) {
    assert.object(opts, 'opts');
    assert.uuid(opts.id, 'opts.id');
    assert.object(opts.tags, 'opts.tags');
    assert.func(cb, 'cb');

    // TODO: should this strictly guard on opts.tags types?

    this._request({
        method: 'PUT',
        path: format('/%s/machines/%s/tags', this.account, opts.id),
        data: opts.tags
>>>>>>> 7f24f023
    }, function (err, req, res, body) {
        cb(err, body, res);
    });
};

<<<<<<< HEAD

/**
 * <http://apidocs.joyent.com/cloudapi/#DeleteUser>
 *
 * @param {Object} opts (object)
 *      - {String} id (required) for your firewall.
 * @param {Function} cb of the form `function (err, res)`
 */
CloudApi.prototype.deleteFirewallRule =
function deleteFirewallRule(opts, cb) {
    assert.object(opts, 'opts');
    assert.string(opts.id, 'opts.id');
=======
/**
 * <http://apidocs.joyent.com/cloudapi/#DeleteMachineTag>
 *
 * @param {Object} opts:
 *      - @param {UUID} id: The machine UUID. Required.
 *      - @param {String} tag: The tag name. Required.
 * @param {Function} cb - `function (err, res)`
 */
CloudApi.prototype.deleteMachineTag = function deleteMachineTag(opts, cb) {
    assert.object(opts, 'opts');
    assert.uuid(opts.id, 'opts.id');
    assert.string(opts.tag, 'opts.tag');
    assert.ok(opts.tag, 'opts.tag cannot be empty');
>>>>>>> 7f24f023
    assert.func(cb, 'cb');

    this._request({
        method: 'DELETE',
<<<<<<< HEAD
        path: format('/%s/fwrules/%s', this.account, opts.id)
=======
        path: format('/%s/machines/%s/tags/%s', this.account, opts.id,
                encodeURIComponent(opts.tag))
>>>>>>> 7f24f023
    }, function (err, req, res) {
        cb(err, res);
    });
};

<<<<<<< HEAD

/**
 * Lists all the Firewall Rules affecting a given machine.
 *
 * Returns an array of firewall objects.
 *
 * @param opts {Object} Options
 *      - {String} id (required) machine id.
 * @param {Function} callback of the form f(err, fwrules, res).
 */
CloudApi.prototype.listMachineFirewallRules =
function listMachineFirewallRules(opts, cb) {
    assert.object(opts, 'opts');
    assert.uuid(opts.id, 'opts.id');
    assert.func(cb, 'cb');

    var endpoint = format('/%s/machines/%s/fwrules', this.account, opts.id);
    this._passThrough(endpoint, opts, cb);
};


/**
 * Lists all the Machines affected by the given firewall rule.
 *
 * Returns an array of machine objects.
 *
 * @param opts {Object} Options
 *      - {String} id (required) firewall rule.
 * @param {Function} callback of the form f(err, machines, res).
 */
CloudApi.prototype.listFirewallRuleMachines =
function listFirewallRuleMachines(opts, cb) {
=======
/**
 * <http://apidocs.joyent.com/cloudapi/#DeleteMachineTags>
 *
 * @param {Object} opts:
 *      - @param {UUID} id: The machine UUID. Required.
 * @param {Function} cb - `function (err, res)`
 */
CloudApi.prototype.deleteMachineTags = function deleteMachineTags(opts, cb) {
>>>>>>> 7f24f023
    assert.object(opts, 'opts');
    assert.uuid(opts.id, 'opts.id');
    assert.func(cb, 'cb');

<<<<<<< HEAD
    var endpoint = format('/%s/fwrules/%s/machines', this.account, opts.id);
    this._passThrough(endpoint, opts, cb);
=======
    this._request({
        method: 'DELETE',
        path: format('/%s/machines/%s/tags', this.account, opts.id)
    }, function (err, req, res) {
        cb(err, res);
    });
>>>>>>> 7f24f023
};


// --- rbac

/**
 * <http://apidocs.joyent.com/cloudapi/#ListUsers>
 *
 * @param opts {Object} Options (optional)
 * @param cb {Function} Callback of the form `function (err, users, res)`
 */
CloudApi.prototype.listUsers = function listUsers(opts, cb) {
    if (cb === undefined) {
        cb = opts;
        opts = {};
    }
    assert.func(cb, 'cb');
    assert.object(opts, 'opts');

    var endpoint = format('/%s/users', this.account);
    this._passThrough(endpoint, opts, cb);
};

/**
 * <http://apidocs.joyent.com/cloudapi/#GetUser>
 *
 * @param {Object} opts
 *      - id {UUID|String} The user ID or login.
 *      - membership {Boolean} Optional. Whether to includes roles of which
 *        this user is a member. Default false.
 * @param {Function} callback of the form `function (err, user, res)`
 */
CloudApi.prototype.getUser = function getUser(opts, cb) {
    assert.object(opts, 'opts');
    assert.string(opts.id, 'opts.id');
    assert.optionalBool(opts.membership, 'opts.membership');
    assert.func(cb, 'cb');

    var endpoint = format('/%s/users/%s', this.account, opts.id);
    this._passThrough(endpoint, {membership: opts.membership}, cb);
};

/**
 * <http://apidocs.joyent.com/cloudapi/#CreateUser>
 *
 * @param {Object} opts (object) user object containing:
 *      - {String} login (required) for your user.
 *      - {String} password (required) for the user.
 *      - {String} email (required) for the user.
 *      - {String} companyName (optional) for the user.
 *      - {String} firstName (optional) for the user.
 *      - {String} lastName (optional) for the user.
 *      - {String} address (optional) for the user.
 *      - {String} postalCode (optional) for the user.
 *      - {String} city (optional) for the user.
 *      - {String} state (optional) for the user.
 *      - {String} country (optional) for the user.
 *      - {String} phone (optional) for the user.
 * @param {Function} cb of the form `function (err, user, res)`
 */
CloudApi.prototype.createUser = function createUser(opts, cb) {
    assert.object(opts, 'opts');
    assert.string(opts.login, 'opts.login');
    assert.string(opts.password, 'opts.password');
    assert.string(opts.email, 'opts.email');
    // XXX strict on inputs
    assert.func(cb, 'cb');

    var data = {
        login: opts.login,
        password: opts.password,
        email: opts.email,
        companyName: opts.companyName,
        firstName: opts.firstName,
        lastName: opts.lastName,
        address: opts.address,
        postalCode: opts.postalCode,
        city: opts.city,
        state: opts.state,
        country: opts.country,
        phone: opts.phone
    };

    this._request({
        method: 'POST',
        path: format('/%s/users', this.account),
        data: data
    }, function (err, req, res, body) {
        cb(err, body, res);
    });
};

/**
 * <http://apidocs.joyent.com/cloudapi/#UpdateUser>
 *
 * @param {Object} opts (object) user object containing:
 *      - {String} id (required) for your user. This can be either the user
 *        login, or the user id (UUID)
 *      - {String} login (optional)
 *      - {String} email (optional)
 *      - {String} companyName (optional)
 *      - {String} firstName (optional)
 *      - {String} lastName (optional)
 *      - {String} address (optional)
 *      - {String} postalCode (optional)
 *      - {String} city (optional)
 *      - {String} state (optional)
 *      - {String} country (optional)
 *      - {String} phone (optional)
 * @param {Function} cb of the form `function (err, user, res)`
 */
CloudApi.prototype.updateUser = function updateUser(opts, cb) {
    assert.object(opts, 'opts');
    assert.string(opts.id, 'opts.id');
    // XXX strict on inputs
    assert.func(cb, 'cb');

    var update = {
        login: opts.login,
        email: opts.email,
        companyName: opts.companyName,
        firstName: opts.firstName,
        lastName: opts.lastName,
        address: opts.address,
        postalCode: opts.postalCode,
        city: opts.city,
        state: opts.state,
        country: opts.country,
        phone: opts.phone
    };

    this._request({
        method: 'POST',
        path: format('/%s/users/%s', this.account, opts.id),
        data: update
    }, function (err, req, res, body) {
        cb(err, body, res);
    });
};


/**
 * <http://apidocs.joyent.com/cloudapi/#DeleteUser>
 *
 * @param {Object} opts (object)
 *      - {String} id (required) for your user.
 * @param {Function} cb of the form `function (err, res)`
 */
CloudApi.prototype.deleteUser = function deleteUser(opts, cb) {
    assert.object(opts, 'opts');
    assert.string(opts.id, 'opts.id');
    assert.func(cb, 'cb');

    this._request({
        method: 'DELETE',
        path: format('/%s/users/%s', this.account, opts.id)
    }, function (err, req, res) {
        cb(err, res);
    });
};



/**
 * List RBAC user's SSH keys.
 *
 * @param {Object} opts (object)
 *      - {String} userId (required) The user id or login.
 * @param {Function} callback of the form `function (err, userKeys, res)`
 */
CloudApi.prototype.listUserKeys = function listUserKeys(opts, cb) {
    assert.object(opts, 'opts');
    assert.string(opts.userId, 'opts.userId');
    assert.func(cb, 'cb');

    var endpoint = format('/%s/users/%s/keys', this.account, opts.userId);
    this._passThrough(endpoint, {}, cb);
};


/**
 * Get a RBAC user's SSH key.
 *
 * @param {Object} opts (object)
 *      - {String} userId (required) The user id or login.
 *      - {String} fingerprint (required*) The SSH key fingerprint. One of
 *        'fingerprint' or 'name' is required.
 *      - {String} name (required*) The SSH key name. One of 'fingerprint'
 *        or 'name' is required.
 * @param {Function} callback of the form `function (err, userKey, res)`
 */
CloudApi.prototype.getUserKey = function getUserKey(opts, cb) {
    assert.object(opts, 'opts');
    assert.string(opts.userId, 'opts.userId');
    assert.optionalString(opts.fingerprint, 'opts.fingerprint');
    assert.optionalString(opts.name, 'opts.name');
    assert.ok(opts.fingerprint || opts.name,
        'one of "fingerprint" or "name" is required');
    assert.func(cb, 'cb');

    var endpoint = format('/%s/users/%s/keys/%s', this.account, opts.userId,
        encodeURIComponent(opts.fingerprint || opts.name));
    this._passThrough(endpoint, {}, cb);
};


/**
 * Create/upload a new RBAC user SSH public key.
 *
 * @param {Object} opts (object)
 *      - {String} userId (required) The user id or login.
 *      - {String} key (required) The SSH public key content.
 *      - {String} name (optional) A name for the key. If not given, the
 *        key fingerprint will be used.
 * @param {Function} callback of the form `function (err, userKey, res)`
 */
CloudApi.prototype.createUserKey = function createUserKey(opts, cb) {
    assert.object(opts, 'opts');
    assert.string(opts.userId, 'opts.userId');
    assert.string(opts.key, 'opts.key');
    assert.optionalString(opts.name, 'opts.name');
    assert.func(cb, 'cb');

    var data = {
        name: opts.name,
        key: opts.key
    };

    this._request({
        method: 'POST',
        path: format('/%s/users/%s/keys', this.account, opts.userId),
        data: data
    }, function (err, req, res, body) {
        cb(err, body, res);
    });
};


/**
 * Delete a RBAC user's SSH key.
 *
 * @param {Object} opts (object)
 *      - {String} userId (required) The user id or login.
 *      - {String} fingerprint (required*) The SSH key fingerprint. One of
 *        'fingerprint' or 'name' is required.
 *      - {String} name (required*) The SSH key name. One of 'fingerprint'
 *        or 'name' is required.
 * @param {Function} callback of the form `function (err, res)`
 */
CloudApi.prototype.deleteUserKey = function deleteUserKey(opts, cb) {
    assert.object(opts, 'opts');
    assert.string(opts.userId, 'opts.userId');
    assert.optionalString(opts.fingerprint, 'opts.fingerprint');
    assert.optionalString(opts.name, 'opts.name');
    assert.ok(opts.fingerprint || opts.name,
        'one of "fingerprint" or "name" is required');
    assert.func(cb, 'cb');

    this._request({
        method: 'DELETE',
        path: format('/%s/users/%s/keys/%s', this.account, opts.userId,
            encodeURIComponent(opts.fingerprint || opts.name))
    }, function (err, req, res) {
        cb(err, res);
    });
};


/**
 * <http://apidocs.joyent.com/cloudapi/#ListRoles>
 *
 * @param opts {Object} Options (optional)
 * @param cb {Function} Callback of the form `function (err, roles, res)`
 */
CloudApi.prototype.listRoles = function listRoles(opts, cb) {
    if (cb === undefined) {
        cb = opts;
        opts = {};
    }
    assert.func(cb, 'cb');
    assert.object(opts, 'opts');

    var endpoint = format('/%s/roles', this.account);
    this._passThrough(endpoint, opts, cb);
};

/**
 * <http://apidocs.joyent.com/cloudapi/#GetRole>
 *
 * @param {Object} opts
 *      - id {UUID|String} The role ID or name.
 * @param {Function} callback of the form `function (err, role, res)`
 */
CloudApi.prototype.getRole = function getRole(opts, cb) {
    assert.object(opts, 'opts');
    assert.string(opts.id, 'opts.id');
    assert.func(cb, 'cb');

    var endpoint = format('/%s/roles/%s', this.account, opts.id);
    this._passThrough(endpoint, {}, cb);
};

/**
 * <http://apidocs.joyent.com/cloudapi/#CreateRole>
 *
 * @param {Object} opts (object) role object containing:
 *      - {String} name (required) for the role.
 *      - {Array} members (optional) for the role.
 *      - {Array} default_members (optional) for the role.
 *      - {Array} policies (optional) for the role.
 * @param {Function} cb of the form `function (err, role, res)`
 */
CloudApi.prototype.createRole = function createRole(opts, cb) {
    assert.object(opts, 'opts');
    assert.string(opts.name, 'opts.name');
    // XXX strict on inputs
    assert.func(cb, 'cb');

    var data = {
        name: opts.name,
        default_members: opts.default_members,
        members: opts.members,
        policies: opts.policies
    };

    this._request({
        method: 'POST',
        path: format('/%s/roles', this.account),
        data: data
    }, function (err, req, res, body) {
        cb(err, body, res);
    });
};

/**
 * <http://apidocs.joyent.com/cloudapi/#UpdateRole>
 *
 * @param {Object} opts (object) role object containing:
 *      - {UUID|String} id (required) The role ID or name.
 *      - {String} name (optional) for the role.
 *      - {Array} members (optional) for the role.
 *      - {Array} default_members (optional) for the role.
 *      - {Array} policies (optional) for the role.
 * @param {Function} cb of the form `function (err, role, res)`
 */
CloudApi.prototype.updateRole = function updateRole(opts, cb) {
    assert.object(opts, 'opts');
    assert.string(opts.id, 'opts.id');
    // XXX strict on inputs
    assert.func(cb, 'cb');

    var update = {
        name: opts.name,
        members: opts.members,
        default_members: opts.default_members,
        policies: opts.policies
    };

    this._request({
        method: 'POST',
        path: format('/%s/roles/%s', this.account, opts.id),
        data: update
    }, function (err, req, res, body) {
        cb(err, body, res);
    });
};


/**
 * <http://apidocs.joyent.com/cloudapi/#DeleteRole>
 *
 * @param {Object} opts (object)
 *      - {String} id (required) of the role to delete.
 * @param {Function} cb of the form `function (err, res)`
 */
CloudApi.prototype.deleteRole = function deleteRole(opts, cb) {
    assert.object(opts, 'opts');
    assert.string(opts.id, 'opts.id');
    assert.func(cb, 'cb');

    this._request({
        method: 'DELETE',
        path: format('/%s/roles/%s', this.account, opts.id)
    }, function (err, req, res) {
        cb(err, res);
    });
};


/**
 * <http://apidocs.joyent.com/cloudapi/#ListPolicies>
 *
 * @param opts {Object} Options (optional)
 * @param cb {Function} Callback of the form `function (err, policies, res)`
 */
CloudApi.prototype.listPolicies = function listPolicies(opts, cb) {
    if (cb === undefined) {
        cb = opts;
        opts = {};
    }
    assert.func(cb, 'cb');
    assert.object(opts, 'opts');

    var endpoint = format('/%s/policies', this.account);
    this._passThrough(endpoint, opts, cb);
};

/**
 * <http://apidocs.joyent.com/cloudapi/#GetPolicy>
 *
 * @param {Object} opts
 *      - id {UUID|String} The policy ID or name.
 * @param {Function} callback of the form `function (err, policy, res)`
 */
CloudApi.prototype.getPolicy = function getPolicy(opts, cb) {
    assert.object(opts, 'opts');
    assert.string(opts.id, 'opts.id');
    assert.func(cb, 'cb');

    var endpoint = format('/%s/policies/%s', this.account, opts.id);
    this._passThrough(endpoint, {}, cb);
};

/**
 * <http://apidocs.joyent.com/cloudapi/#CreatePolicy>
 *
 * @param {Object} opts (object) policy object containing:
 *      - {String} name (required) for the policy.
 *      - {Array} description (optional) for the policy.
 *      - {Array} rules (optional) for the policy.
 * @param {Function} cb of the form `function (err, policy, res)`
 */
CloudApi.prototype.createPolicy = function createPolicy(opts, cb) {
    assert.object(opts, 'opts');
    assert.string(opts.name, 'opts.name');
    // XXX strict on inputs
    assert.func(cb, 'cb');

    var data = {
        name: opts.name,
        description: opts.description,
        rules: opts.rules
    };

    this._request({
        method: 'POST',
        path: format('/%s/policies', this.account),
        data: data
    }, function (err, req, res, body) {
        cb(err, body, res);
    });
};

/**
 * <http://apidocs.joyent.com/cloudapi/#UpdatePolicy>
 *
 * @param {Object} opts (object) policy object containing:
 *      - {UUID|String} id (required) The policy ID or name.
 *      - {String} name (optional)
 *      - {String} description (optional)
 *      - {Array} rules (optional)
 * @param {Function} cb of the form `function (err, policy, res)`
 */
CloudApi.prototype.updatePolicy = function updatePolicy(opts, cb) {
    assert.object(opts, 'opts');
    assert.string(opts.id, 'opts.id');
    // XXX strict on inputs
    assert.func(cb, 'cb');

    var update = {
        name: opts.name,
        description: opts.description,
        rules: opts.rules
    };

    this._request({
        method: 'POST',
        path: format('/%s/policies/%s', this.account, opts.id),
        data: update
    }, function (err, req, res, body) {
        cb(err, body, res);
    });
};


/**
 * <http://apidocs.joyent.com/cloudapi/#DeletePolicy>
 *
 * @param {Object} opts (object) user object containing:
 *      - {String} id (required) of the policy to delete.
 * @param {Function} cb of the form `function (err, res)`
 */
CloudApi.prototype.deletePolicy = function deletePolicy(opts, cb) {
    assert.object(opts, 'opts');
    assert.string(opts.id, 'opts.id');
    assert.func(cb, 'cb');

    this._request({
        method: 'DELETE',
        path: format('/%s/policies/%s', this.account, opts.id)
    }, function (err, req, res) {
        cb(err, res);
    });
};


// ---- RBAC role tag support functions

/**
 * <http://apidocs.joyent.com/cloudapi/#role-tags>
 * Get RBAC role-tags on a resource. Technically there isn't a separate
 * specific API endpoint for this -- it is the Get$Resource endpoint instead.
 *
 * @param {Object} opts:
 *      - {String} resource (required) The resource URL. E.g.
 *        '/:account/machines/:uuid' to tag a particular machine instance.
 * @param {Function} cb of the form `function (err, roleTags, resource, res)`
 * @throws {AssertionError, TypeError} on invalid inputs
 */
CloudApi.prototype.getRoleTags = function getRoleTags(opts, cb) {
    assert.object(opts, 'opts');
    assert.string(opts.resource, 'opts.resource');
    assert.func(cb, 'cb');

    // Validate `resource`.
    // TODO: share this validation with `setRoleTags`.
    var resourceRe = new RegExp('^/[^/]{2,}/[^/]+');
    if (! resourceRe.test(opts.resource)) {
        throw new TypeError(format('invalid resource "%s": must match ' +
            '"/:account/:type..."', opts.resource));
    }

    var validResources = [
        'machines',
        'packages',
        'images',
        'fwrules',
        'networks',
        // TODO: validate/test role tags on these rbac resources
        'users',
        'roles',
        'policies',
        // TODO: validate, test
        'keys',
        'datacenters',
        'analytics',
        'instrumentations'
    ];
    var parts = opts.resource.split('/');
    if (validResources.indexOf(parts[2]) === -1) {
        throw new TypeError(format('invalid resource "%s": resource type ' +
            'must be one of: %s', opts.resource, validResources.join(', ')));
    }

    function roleTagsFromRes(res) {
        return (
            (res.headers['role-tag'] || '')
            /* JSSTYLED */
            .split(/\s*,\s*/)
            .filter(function (r) { return r.trim(); })
        );
    }

    this._request({
        /*
         * We use GET instead of HEAD to also be able to return the
         * resource JSON. Technically we *could* drop support for that from
         * this API, but `tritonapi.js` is using it.
         */
        method: 'GET',
        path: opts.resource
    }, function (err, req, res, body) {
        if (err) {
            cb(err, null, res);
            return;
        }

        var roleTags = roleTagsFromRes(res);
        cb(err, roleTags, body, res);
    });
};


/**
 * <http://apidocs.joyent.com/cloudapi/#SetRoleTags>
 * Set RBAC role-tags on a resource.
 *
 * @param {Object} opts (object):
 *      - {String} resource (required) The resource URL. E.g.
 *        '/:account/machines/:uuid' to tag a particular machine instance.
 *      - {Array} roleTags (required) the array of role tags to set. Each
 *        role tag string is the name of a RBAC role. See `ListRoles`.
 * @param {Function} cb of the form `function (err, body, res)`
 *      Where `body` is of the form `{name: <resource url>,
 *      'role-tag': <array of added role tags>}`.
 * @throws {AssertionError, TypeError} on invalid inputs
 */
CloudApi.prototype.setRoleTags = function setRoleTags(opts, cb) {
    assert.object(opts, 'opts');
    assert.string(opts.resource, 'opts.resource');
    assert.arrayOfString(opts.roleTags, 'opts.roleTags');
    assert.func(cb, 'cb');

    // Validate `resource`.
    var resourceRe = new RegExp('^/[^/]{2,}/[^/]+');
    if (! resourceRe.test(opts.resource)) {
        throw new TypeError(format('invalid resource "%s": must match ' +
            '"/:account/:type..."', opts.resource));
    }

    var validResources = [
        'machines',
        'packages',
        'images',
        'fwrules',
        'networks',
        // TODO: validate/test role tags on these rbac resources
        'users',
        'roles',
        'policies',
        // TODO: validate, test
        'keys',
        'datacenters',
        'analytics',
        'instrumentations'
    ];
    var parts = opts.resource.split('/');
    if (validResources.indexOf(parts[2]) === -1) {
        throw new TypeError(format('invalid resource "%s": resource type ' +
            'must be one of: %s', opts.resource, validResources.join(', ')));
    }

    this._request({
        method: 'PUT',
        path: opts.resource,
        data: {
            'role-tag': opts.roleTags
        }
    }, function (err, req, res, body) {
        cb(err, body, res);
    });
};



// --- Exports

module.exports = {
    createClient: function createClient(options) {
        return new CloudApi(options);
    },

    CloudApi: CloudApi
};<|MERGE_RESOLUTION|>--- conflicted
+++ resolved
@@ -939,8 +939,120 @@
     });
 };
 
-
-<<<<<<< HEAD
+// --- machine tags
+
+/**
+ * <http://apidocs.joyent.com/cloudapi/#ListMachineTags>
+ *
+ * @param {Object} opts:
+ *      - @param {UUID} id: The machine UUID.
+ * @param {Function} cb - `function (err, tags, res)`
+ */
+CloudApi.prototype.listMachineTags = function listMachineTags(opts, cb) {
+    assert.object(opts, 'opts');
+    assert.uuid(opts.id, 'opts.id');
+    assert.func(cb, 'cb');
+
+    var endpoint = format('/%s/machines/%s/tags', this.account, opts.id);
+    this._passThrough(endpoint, {}, cb);
+};
+
+/**
+ * <http://apidocs.joyent.com/cloudapi/#GetMachineTag>
+ *
+ * @param {Object} opts:
+ *      - @param {UUID} id: The machine UUID. Required.
+ *      - @param {UUID} tag: The tag name. Required.
+ * @param {Function} cb - `function (err, value, res)`
+ *      On success, `value` is the tag value *as a string*. See note above.
+ */
+CloudApi.prototype.getMachineTag = function getMachineTag(opts, cb) {
+    assert.object(opts, 'opts');
+    assert.uuid(opts.id, 'opts.id');
+    assert.string(opts.tag, 'opts.tag');
+    assert.func(cb, 'cb');
+
+    this._request({
+        path: format('/%s/machines/%s/tags/%s', this.account, opts.id,
+                encodeURIComponent(opts.tag))
+    }, function (err, req, res, body) {
+        cb(err, body, res);
+    });
+};
+
+/**
+ * <http://apidocs.joyent.com/cloudapi/#AddMachineTags>
+ *
+ * @param {Object} opts:
+ *      - @param {UUID} id: The machine UUID. Required.
+ *      - @param {Object} tags: The tag name/value pairs.
+ * @param {Function} cb - `function (err, tags, res)`
+ *      On success, `tags` is the updated set of instance tags.
+ */
+CloudApi.prototype.addMachineTags = function addMachineTags(opts, cb) {
+    assert.object(opts, 'opts');
+    assert.uuid(opts.id, 'opts.id');
+    assert.object(opts.tags, 'opts.tags');
+    assert.func(cb, 'cb');
+
+    // TODO: should this strictly guard on opts.tags types?
+
+    this._request({
+        method: 'POST',
+        path: format('/%s/machines/%s/tags', this.account, opts.id),
+        data: opts.tags
+    }, function (err, req, res, body) {
+        cb(err, body, res);
+    });
+};
+
+/**
+ * <http://apidocs.joyent.com/cloudapi/#ReplaceMachineTags>
+ *
+ * @param {Object} opts:
+ *      - @param {UUID} id: The machine UUID. Required.
+ *      - @param {Object} tags: The tag name/value pairs.
+ * @param {Function} cb - `function (err, tags, res)`
+ *      On success, `tags` is the updated set of instance tags.
+ */
+CloudApi.prototype.replaceMachineTags = function replaceMachineTags(opts, cb) {
+    assert.object(opts, 'opts');
+    assert.uuid(opts.id, 'opts.id');
+    assert.object(opts.tags, 'opts.tags');
+    assert.func(cb, 'cb');
+
+    // TODO: should this strictly guard on opts.tags types?
+
+    this._request({
+        method: 'PUT',
+        path: format('/%s/machines/%s/tags', this.account, opts.id),
+        data: opts.tags
+    }, function (err, req, res, body) {
+        cb(err, body, res);
+    });
+};
+
+/**
+ * <http://apidocs.joyent.com/cloudapi/#DeleteMachineTags>
+ *
+ * @param {Object} opts:
+ *      - @param {UUID} id: The machine UUID. Required.
+ * @param {Function} cb - `function (err, res)`
+ */
+CloudApi.prototype.deleteMachineTags = function deleteMachineTags(opts, cb) {
+    assert.object(opts, 'opts');
+    assert.uuid(opts.id, 'opts.id');
+    assert.func(cb, 'cb');
+
+    this._request({
+        method: 'DELETE',
+        path: format('/%s/machines/%s/tags', this.account, opts.id)
+    }, function (err, req, res) {
+        cb(err, res);
+    });
+};
+
+
 // --- snapshots
 
 /**
@@ -1080,50 +1192,11 @@
         path: format('/%s/machines/%s/snapshots/%s', this.account, opts.id,
                      opts.name),
         data: opts
-=======
-// --- machine tags
-
-/**
- * <http://apidocs.joyent.com/cloudapi/#ListMachineTags>
- *
- * @param {Object} opts:
- *      - @param {UUID} id: The machine UUID.
- * @param {Function} cb - `function (err, tags, res)`
- */
-CloudApi.prototype.listMachineTags = function listMachineTags(opts, cb) {
-    assert.object(opts, 'opts');
-    assert.uuid(opts.id, 'opts.id');
-    assert.func(cb, 'cb');
-
-    var endpoint = format('/%s/machines/%s/tags', this.account, opts.id);
-    this._passThrough(endpoint, {}, cb);
-};
-
-/**
- * <http://apidocs.joyent.com/cloudapi/#GetMachineTag>
- *
- * @param {Object} opts:
- *      - @param {UUID} id: The machine UUID. Required.
- *      - @param {UUID} tag: The tag name. Required.
- * @param {Function} cb - `function (err, value, res)`
- *      On success, `value` is the tag value *as a string*. See note above.
- */
-CloudApi.prototype.getMachineTag = function getMachineTag(opts, cb) {
-    assert.object(opts, 'opts');
-    assert.uuid(opts.id, 'opts.id');
-    assert.string(opts.tag, 'opts.tag');
-    assert.func(cb, 'cb');
-
-    this._request({
-        path: format('/%s/machines/%s/tags/%s', this.account, opts.id,
-                encodeURIComponent(opts.tag))
->>>>>>> 7f24f023
     }, function (err, req, res, body) {
         cb(err, body, res);
     });
 };
 
-<<<<<<< HEAD
 
 /**
  * Deletes a machine snapshot.
@@ -1171,35 +1244,10 @@
         method: 'POST',
         path: format('/%s/fwrules', this.account),
         data: opts
-=======
-/**
- * <http://apidocs.joyent.com/cloudapi/#AddMachineTags>
- *
- * @param {Object} opts:
- *      - @param {UUID} id: The machine UUID. Required.
- *      - @param {Object} tags: The tag name/value pairs.
- * @param {Function} cb - `function (err, tags, res)`
- *      On success, `tags` is the updated set of instance tags.
- */
-CloudApi.prototype.addMachineTags = function addMachineTags(opts, cb) {
-    assert.object(opts, 'opts');
-    assert.uuid(opts.id, 'opts.id');
-    assert.object(opts.tags, 'opts.tags');
-    assert.func(cb, 'cb');
-
-    // TODO: should this strictly guard on opts.tags types?
-
-    this._request({
-        method: 'POST',
-        path: format('/%s/machines/%s/tags', this.account, opts.id),
-        data: opts.tags
->>>>>>> 7f24f023
     }, function (err, req, res, body) {
         cb(err, body, res);
     });
 };
-
-<<<<<<< HEAD
 
 /**
  * Lists all your Firewall Rules.
@@ -1309,38 +1357,14 @@
         method: 'POST',
         path: format('/%s/fwrules/%s/disable', this.account, id),
         data: {}
-=======
-/**
- * <http://apidocs.joyent.com/cloudapi/#ReplaceMachineTags>
- *
- * @param {Object} opts:
- *      - @param {UUID} id: The machine UUID. Required.
- *      - @param {Object} tags: The tag name/value pairs.
- * @param {Function} cb - `function (err, tags, res)`
- *      On success, `tags` is the updated set of instance tags.
- */
-CloudApi.prototype.replaceMachineTags = function replaceMachineTags(opts, cb) {
-    assert.object(opts, 'opts');
-    assert.uuid(opts.id, 'opts.id');
-    assert.object(opts.tags, 'opts.tags');
-    assert.func(cb, 'cb');
-
-    // TODO: should this strictly guard on opts.tags types?
-
-    this._request({
-        method: 'PUT',
-        path: format('/%s/machines/%s/tags', this.account, opts.id),
-        data: opts.tags
->>>>>>> 7f24f023
     }, function (err, req, res, body) {
         cb(err, body, res);
     });
 };
 
-<<<<<<< HEAD
-
-/**
- * <http://apidocs.joyent.com/cloudapi/#DeleteUser>
+
+/**
+ * Remove a Firewall Rule.
  *
  * @param {Object} opts (object)
  *      - {String} id (required) for your firewall.
@@ -1350,7 +1374,17 @@
 function deleteFirewallRule(opts, cb) {
     assert.object(opts, 'opts');
     assert.string(opts.id, 'opts.id');
-=======
+    assert.func(cb, 'cb');
+
+    this._request({
+        method: 'DELETE',
+        path: format('/%s/fwrules/%s', this.account, opts.id)
+    }, function (err, req, res) {
+        cb(err, res);
+    });
+};
+
+
 /**
  * <http://apidocs.joyent.com/cloudapi/#DeleteMachineTag>
  *
@@ -1364,23 +1398,17 @@
     assert.uuid(opts.id, 'opts.id');
     assert.string(opts.tag, 'opts.tag');
     assert.ok(opts.tag, 'opts.tag cannot be empty');
->>>>>>> 7f24f023
     assert.func(cb, 'cb');
 
     this._request({
         method: 'DELETE',
-<<<<<<< HEAD
-        path: format('/%s/fwrules/%s', this.account, opts.id)
-=======
         path: format('/%s/machines/%s/tags/%s', this.account, opts.id,
                 encodeURIComponent(opts.tag))
->>>>>>> 7f24f023
     }, function (err, req, res) {
         cb(err, res);
     });
 };
 
-<<<<<<< HEAD
 
 /**
  * Lists all the Firewall Rules affecting a given machine.
@@ -1413,31 +1441,12 @@
  */
 CloudApi.prototype.listFirewallRuleMachines =
 function listFirewallRuleMachines(opts, cb) {
-=======
-/**
- * <http://apidocs.joyent.com/cloudapi/#DeleteMachineTags>
- *
- * @param {Object} opts:
- *      - @param {UUID} id: The machine UUID. Required.
- * @param {Function} cb - `function (err, res)`
- */
-CloudApi.prototype.deleteMachineTags = function deleteMachineTags(opts, cb) {
->>>>>>> 7f24f023
     assert.object(opts, 'opts');
     assert.uuid(opts.id, 'opts.id');
     assert.func(cb, 'cb');
 
-<<<<<<< HEAD
     var endpoint = format('/%s/fwrules/%s/machines', this.account, opts.id);
     this._passThrough(endpoint, opts, cb);
-=======
-    this._request({
-        method: 'DELETE',
-        path: format('/%s/machines/%s/tags', this.account, opts.id)
-    }, function (err, req, res) {
-        cb(err, res);
-    });
->>>>>>> 7f24f023
 };
 
 
