# node-triton changelog

Known issues:

- `triton ssh ...` disables ssh ControlMaster to avoid issue #52.

## not yet released

(nothing yet)

<<<<<<< HEAD
## 7.6.0

- [TRITON-1951] `triton instance delete` should provide `--force` flag
=======
## 7.5.1

- [TOOLS-2378] Allow an sshpk dependency range. The sshpk.Fingerprint "api
  version" was changed between sshpk 1.14 and 1.16, such that unlucky
  mixing of `Fingerprint` objects between sshpk module versions will
  fail `isFingerprint(fp)`.
>>>>>>> 411223ad

## 7.5.0

- [joyent/node-triton#264] Update `triton rbac role[s]` to use the new
  CloudAPI role API (see https://apidocs.joyent.com/cloudapi/#900).

- [joyent/node-triton#265] Un-hide the `triton --act-as ACCOUNT ...`
  option (and add a matching `TRITON_ACT_AS=ACCCOUNT` envvar) that allows
  one to masquerade as the given account. This is useful (a) for operator
  accounts and (b) members of cross-account roles.

## 7.4.1

- [TRITON-1869] node-triton needs `triton instance migration finalize`.

## 7.4.0

- [TRITON-1862] Add `triton account limits` support. This returns the
  provisioning limits set for the account and/or datacenter.

## 7.3.0

- [TRITON-899] Add node-triton support for triton instance migration.

## 7.2.0

- [TRITON-1325] node-triton fwrule support for cloud firewall logging.
  Firewall rules will now include the attribute `log (Boolean)`. When
  true, the system will log new TCP connections or new other-protocol
  sessions matching the rules.
  [RFD 163](https://github.com/joyent/rfd/tree/master/rfd/0163)

  This change modifies the default output of the `triton inst fwrules`
  and `triton fwrule list` adding a `LOG` column to the default output.

  For example, for a set of rules that previously were as follows:

        SHORTID   ENABLED  GLOBAL  RULE
        285d7f76  false    -       FROM any TO vm efe45825-4c0d-48f5-d62c-c5a50433fad1 BLOCK tcp PORT 666
        4ef987de  true     -       FROM subnet 10.99.99.0/24 TO vm 3a2b9998-965d-c4ab-d952-eb2802f8d6b9 ALLOW tcp PORT all
        44eae6bb  true     -       FROM subnet 10.99.99.0/24 TO vm efe45825-4c0d-48f5-d62c-c5a50433fad1 ALLOW tcp PORT all

  The new output will be:

        SHORTID   ENABLED  GLOBAL  LOG   RULE 
        285d7f76  false    -       true  FROM any TO vm efe45825-4c0d-48f5-d62c-c5a50433fad1 BLOCK tcp PORT 666
        4ef987de  true     -       true  FROM subnet 10.99.99.0/24 TO vm 3a2b9998-965d-c4ab-d952-eb2802f8d6b9 ALLOW tcp PORT all
        44eae6bb  true     -       true  FROM subnet 10.99.99.0/24 TO vm efe45825-4c0d-48f5-d62c-c5a50433fad1 ALLOW tcp PORT all

  The `log (Boolean)` field will be returned when a single firewall rule is
  retrieved using `fwrule get`:

        fwrule get 44eae6bb
        {
            "id": "44eae6bb-337f-45ba-8ff9-dddcd46e5918",
            "rule": "FROM subnet 10.99.99.0/24 TO vm efe45825-4c0d-48f5-d62c-c5a50433fad1 ALLOW tcp PORT all",
            "enabled": true,
            "log": true
        }

  The sub-command `fwrule create` will include the new `-l|--log` option for
  rule creation and the `log` value has been added to the list of fields which
  can be updated using `fwrule update`.

## 7.1.1

- [joyent/node-triton#169] Fix `triton rbac ...` commands that were
  all broken by #108 in v5 (by github.com/YangYong3).

## 7.1.0

- [TRITON-967] Add support for listing, adding, deleting, and resizing
  disks for instances based into `flexible_disk` packages.
  [RFD 154](https://github.com/joyent/rfd/tree/master/rfd/0154)

- [joyent/node-triton#263] Correct envvar name to `TRITON_TLS_INSECURE`
  in CLI profile validation error message.

## 7.0.2

- [TRITON-1347] Changing to node-tap as the test runner. Also some
  improvements to the testing docs.

## 7.0.1

- [TRITON-884] Drop support for Cloud Analytics-related RBAC "resources"
  for role-tags. Cloud Analytics has been removed from Triton. See
  [TRITON-884](https://smartos.org/bugview/TRITON-884) for details.

## 7.0.0

- [Backward incompatible.] `triton image get NAME|SHORTID` will now *exclude*
  inactive images by default. Before this change inactive images (e.g. those
  with a state of "creating" or "unactivated" or "disabled") would be
  included. Use the new `-a,--all` option to include inactive images. This
  matches the behavior of `triton image list [-a,--all] ...`.

- [joyent/node-triton#258] `triton instance create IMAGE ...` will now exclude
  inactive images when looking for an image with the given name.

## 6.3.0

- [joyent/node-triton#259] Added basic support for use of SSH bastion hosts
  to access zones on private fabrics.  If the `tritoncli.ssh.proxy` tag is set
  on an instance, `triton ssh` will look up the name or UUID of the proxy
  instance and use `ssh -o ProxyJump` to tunnel the connection to the target.
  If the `tritoncli.ssh.ip` tag is set on an instance, `triton ssh` will use
  that IP address instead of the `primaryIp` when making its connection.

## 6.2.0

- [joyent/node-triton#255, joyent/node-triton#257] Improved the interface
  and documentation of `triton network create` and `triton vlan create`.  In
  particular, it is now possible to specify static routes and DNS resolvers.

## 6.1.2

- [joyent/node-triton#249] Error when creating or deleting profiles when
  using node v10.

## 6.1.1

- [TRITON-598] Fix error handling for `triton network get-default` when
  no default network is set on the account.

## 6.1.0

- [joyent/node-triton#250] Avoid an error from `triton profile list` if
  only *some* of the minimal `TRITON_` or `SDC_` envvars are defined.
- [TRITON-401] Add `triton network` and `triton vlan` commands, for
  creating/changing/removing network fabrics and VLANs.
- [TRITON-524] Add `triton inst get --credentials ...` option to match
  `triton inst list --credentials ...` for including generated credentials
  in instance metadata.
- [joyent/node-triton#245] `triton profile` now generates fresh new keys during
  Docker setup and signs them with an account key, rather than copying (and
  decrypting) the account key itself. This makes using Docker simpler with keys
  in an SSH Agent.
- [TRITON-53] x-account image clone. A user can make a copy of a shared image
  using the `triton image clone` command.
- [TRITON-53] A shared image (i.e. when the user is on the image.acl) is no
  longer provisionable by default - you will need to explicitly add the
  --allow-shared-images cli option when calling `triton create` command to
  provision from a shared image (or clone the image then provision from the
  clone).
- [TRITON-52] x-DC image copy. A user can copy an image that they own into
  another datacenter within the same cloud using the `triton image copy` cli
  command. Example:

  ```
  triton -p us-east-1 image cp my-custom-image us-sw-1
  ```

## 6.0.0

This release containes some breaking changes with the --affinity flag to
`triton instance create`. It also does not work with cloudapi endpoints older
than 8.0.0 (mid 2016); for an older cloudapi endpoint, use node-triton 5.9.0.

- [TRITON-167, TRITON-168] update support for
  `triton instance create --affinity=...`. It now fully supports regular
  expressions, tags and globs, and works across a wider variety of situations.
  Examples:

  ```
  # regular expressions
  triton instance create --affinity='instance!=/^production-db/' ...

  # globs
  triton instance create --affinity='instance!=production-db*' ...

  # tags
  triton instance create --affinity='role!=db'
  ```

  See <https://apidocs.joyent.com/cloudapi/#affinity-rules> for more details
  how affinities work.

  However:
  - Use of regular expressions requires a cloudapi version of 8.8.0 or later.
  - 'inst' as a affinity shorthand no longer works. Use 'instance' instead.
    E.g.: --affinity='instance==db1' instead of --affinity='inst==db1'
  - The shorthand --affinity=<INST> no longer works. Use
    --affinity='instance===<INST>' instead.

## 5.10.0

- [TRITON-19] add support for deletion protection on instances. An instance with
  the deletion protection flag set true cannot be destroyed until the flag is
  set false. It is exposed through
  `triton instance create --deletion-protection ...`,
  `triton instance enable-deletion-protection ...`, and
  `triton instance disable-deletion-protection ...`. This flag is only supported
  on cloudapi versions 8.7.0 or above.
- [TRITON-59] node-triton should support nic operations
  `triton instance nic get ...`
  `triton instance nic create ...`
  `triton instance nic list ...`
  `triton instance nic delete ...`
- [TRITON-42] node-triton should support nics when creating an instance, e.g.
  `triton instance create --nic <Network Object> IMAGE PACKAGE`

## 5.9.0

- [TRITON-190] remove support for `triton instance create --brand=bhyve ...`.
  The rest of bhyve support will remain, but selection of bhyve brand will
  happen via images or packages that are bhyve-specific.

## 5.8.0

- [TRITON-124] add node-triton support for bhyve. This adds a `triton instance
  create --brand=bhyve ...` option that can be used for zvol images that support
  it. Note that bhyve support is alpha in TritonDC -- most datacenters won't yet
  support this option.

## 5.7.0

- [TRITON-116] node-triton image sharing. Adds `triton image share` and
  `triton image unshare` commands.

## 5.6.1

- [PUBAPI-1470] volume objects should expose their creation timestamp in a
  property named "created" instead of "create_timestamp".

## 5.6.0

- [TRITON-30] Add UpdateNetworkIP to node-triton, e.g.
  `triton network ip update`
- [TRITON-24] node-triton ListNetworkIPs has unordered results, e.g.
  `triton network ip list NETWORK`
- [TRITON-88] node-triton "env" doesn't call its callback

## 5.5.0

- [PUBAPI-1452] Add ip subcommand to network, e.g.
  `triton network ip`.

## 5.4.0

- [joyent/node-triton#74, TOOLS-1872] Filter instance list by tag, e.g.
  `triton instance list tag.foo=bar`.

## 5.3.2

- [joyent/node-triton#187] DTraceProviderBindings errors on FreeBSD.
- [joyent/node-triton#226] added new `triton volume sizes` subcommand.
- [PUBAPI-1420] added support for mounting volumes in LX and SmartOS instances.
  E.g., `triton instance create --volume VOLUME ...`.

## 5.3.1

- [joyent/node-triton#222] Fix the matching environment variable for the
  `triton -r,--role ROLE ...` option to be `TRITON_ROLE` instead of
  `MANTA_ROLE`.
- [joyent/node-triton#201] Fix `triton -r,--role ROLE ...` option for taking up
  an RBAC role. This was introduced in v4.12.0 and was accidentally broken
  in v5.0.0.
- [joyent/node-triton#217] `triton volume ls -l` should output a `RESOURCE`
  column.

## 5.3.0

- [joyent/node-triton#173], [joyent/node-triton#174] and
  [joyent/node-triton#175] Add support for creating and managing NFS shared
  volumes. New `triton volume` commands are available:

  * `triton volume create` to create NFS shared volumes
  * `triton volume list` to list existing volumes
  * `triton volume get` to get information about a given volume
  * `triton volume delete` to delete one or more volumes

  Use `triton volume --help` to get help on all of these commands.

  Note that these commands are hidden for now. They will be made visible by
  default once the server-side support for volumes is shipped in Triton.

## 5.2.1

- [joyent/node-triton#193] Fix possible CLI crash with `triton ssh ...` if the
  instance's image doesn't have any tags.
- [joyent/node-triton#213] commands fail unhelpfully when `cliSetupTritonApi`
  returns error (this includes e.g. supplying an incorrect key fingerprint,
  which no longer results in a cryptic stack trace and crash)

## 5.2.0

- [joyent/node-triton#197] Create triton image export command

## 5.1.1

- [joyent/node-triton#190] Fix `triton profile create|docker-setup` breakage
  with latest "17.03.\*" versions of `docker` installed.
- [joyent/node-triton#148] Fix `triton profile edit ...` to work with an
  "EDITOR" environment variable with quotes and spaces.
- [joyent/node-triton#183] `triton profile create` will no longer use ANSI
  codes for styling if stdout isn't a TTY.

## 5.1.0

- [joyent/node-triton#182] Add `-y, --yes` options to `triton profile create`
  and `triton profile docker-setup` to allow non-interactive setup.

## 5.0.0

- [joyent/node-triton#108] Support for passphrase-protected private keys.
  Before this work, an encrypted private SSH key (i.e. protected by a
  passphrase) would have to be loaded in an ssh-agent for the `triton`
  CLI to use it. Now `triton` will prompt for the passphrase to unlock
  the private key (in memory), if needed. For example:

        $ triton package list
        Enter passphrase for id_rsa: <passphrase entered interactively here>
        SHORTID   NAME             MEMORY  SWAP  DISK  VCPUS
        14ad9d54  g4-highcpu-128M    128M  512M    3G      -
        14ae2634  g4-highcpu-256M    256M    1G    5G      -
        ...

- **BREAKING CHANGE for module usage of node-triton.**
  To implement joyent/node-triton#108, the way a TritonApi client is
  setup for use has changed from being (unrealistically) sync to async.

  Client preparation is now a multi-step process:

  1. create the client object;
  2. initialize it (mainly involves finding the SSH key identified by the
     `keyId`); and,
  3. optionally unlock the SSH key (if it is passphrase-protected and not in
     an ssh-agent).

  `createClient` has changed to take a callback argument. It will create and
  init the client (steps 1 and 2) and takes an optional `unlockKeyFn` parameter
  to handle step 3. A new `mod_triton.promptPassphraseUnlockKey` export can be
  used for `unlockKeyFn` for command-line tools to handle prompting for a
  passphrase on stdin, if required. Therefore what used to be:

        var mod_triton = require('triton');
        try {
            var client = mod_triton.createClient({      # No longer works.
                profileName: 'env'
            });
        } catch (initErr) {
            // handle err
        }

        // use `client`

  is now:

        var mod_triton = require('triton');
        mod_triton.createClient({
            profileName: 'env',
            unlockKeyFn: mod_triton.promptPassphraseUnlockKey
        }, function (err, client) {
            if (err) {
                // handle err
            }

            // use `client`
        });

  See [the examples/ directory](examples/) for more complete examples.

  Low-level/raw handling of the three steps above is possible as follows
  (error handling is elided):

        var mod_bunyan = require('bunyan');
        var mod_triton = require('triton');

        // 1. create
        var client = mod_triton.createTritonApiClient({
            log: mod_bunyan.createLogger({name: 'my-tool'}),
            config: {},
            profile: mod_triton.loadProfile('env')
        });

        // 2. init
        client.init(function (initErr) {
            // 3. unlock key
            // See top-comment in "lib/tritonapi.js".
        });

- [joyent/node-triton#143] Fix duplicate output from 'triton rbac key ...'.

- [joyent/node-triton#157] Add `triton instance resize ...` command and
  `TritonApi.resizeInstance` method.

- [joyent/node-triton#129] Fix `triton reboot --wait` to properly wait. Before
  it would often return immediately, before the instance started rebooting.
  Add `--wait-timeout N` option to `triton reboot`.
  Also add `TritonApi#rebootInstance()` api method.

- [joyent/node-triton#166] Update sshpk to fix issue with the TLS client cert
  created by `triton profile docker-setup` so that it doesn't create a cert that
  Go's TLS library doesn't like.

- [joyent/node-triton#156] Providing all required profile options as command
  line flags (account, url, keyId) no longer produces an incomplete profile
  error.

- PUBAPI-1171/PUBAPI-1205/PUBAPI-1351 The handling of legacy `SDC_*`
  environment variables has been cleaned up.  These environment
  variables are used for compatibility with the node-smartdc toolset.
   * `SDC_TESTING` is now evaluated the same way as node-smartdc.  Any
     set value but the empty string is true.
   * Errors on boolean environment variables will now identify the
     variable at fault.
   * `triton env` will emit additional comments grouping variables.

- [joyent/node-triton#80] Add `triton network list public=true|false`
  filtering. Note that this filtering is client-side.

- [joyent/node-triton#146] Add `--wait` flag to `triton instance rename`.

- [joyent/node-triton#133] Add `triton inst fwrule list` and `triton fwrules`
  shortcuts for the existing `triton inst fwrules` and `triton fwrule list`,
  respectively.

- [joyent/node-triton#3] triton ssh command not aware of "ubuntu" login for
  ubuntu-certified images.

- [joyent/node-triton#137] Improve the handling for the getting started case
  when a user may not have envvars or a profile setup.

- [joyent/node-triton#158] tritonapi image cache never expires

- [joyent/node-triton#153] Bump restify-clients dep. Thanks, github.com/tomgco.


## 4.15.0

- [joyent/node-triton#64] Support 'triton instance rename ...' (by
  github.com/YangYong3).
- [trentm/node-dashdash#30, joyent/node-triton#144] Change the output used by
  Bash completion support to indicate "there are no completions for this
  argument" to cope with different sorting rules on different Bash/platforms.
  For example:

        $ triton -p test2 package get <TAB>          # before
        ##-no -tritonpackage- completions-##

        $ triton -p test2 package get <TAB>          # after
        ##-no-completion- -results-##

## 4.14.2

- TOOLS-1592 First workaround for a possible BadDigestError when using
  node v6.

## 4.14.1

- TOOLS-1587 'triton profile docker-setup' fails when path to 'docker' has
  spaces. This can help on Windows where Docker Toolbox installs docker.exe
  to "C:\Program Files\Docker Toolbox".
- [#136] bash completion for `triton profile create --copy <TAB>`

## 4.14.0

- [#130] Include disabled images when using an image cache (e.g. for filling in
  image name and version details in `triton ls` output.


## 4.13.0

- [#120] Don't fail `triton instance list` if the retrieval of *image* info
  (retrieved to get image name and version, as a bonus) fails with an
  authorization error -- in case it is an RBAC failure where a subuser can
  ListMachines, but not ListImages.

- [#113] *Usage* errors now some "error help", including option or command
  synopses. Some examples (the new thing is marked with `>`):

  - Command synopses when argument errors:

    ```
        $ triton create
        triton instance create: error (Usage): incorrect number of args
    >   usage: triton instance create [OPTIONS] IMAGE PACKAGE
    ```

  - Option synopsis with option errors:

    ```
        $ triton image ls --bogus
        triton image ls: error (Option): unknown option: "--bogus"
    >   usage: triton image ls [ --help | -h ] [ --all | -a ] [ -H ] [ -o field1,... ]
    >       [ --long | -l ] [ -s field1,... ] [ --json | -j ] ...
    ```

  - Suggested command name misspellings:

    ```
        $ triton in
        triton: error (UnknownCommand): unknown command: "in"
    >   Did you mean this?
    >       info
    >       inst
    ```


## 4.12.0

- [#120] `triton -r,--role ROLE ...` option to take up an RBAC role(s).


## 4.11.0

- [#112] Fix `triton completion`, broke a while back.
- [#111] `triton env --unset,-u` option to emit environment commands to *unset*
  relevant envvars.
- Unhide `triton env` from `triton --help` output.


## 4.10.0

- [#82] Affinity (a.k.a. locality hints) support for instance creation, e.g.:

        # Use same server as instance 'db0':
        triton create -a instance==db0 ...
        triton create -a db0 ...           # shortcut for same thing

        # Use different server than instance 'db0':
        triton create -a 'instance!=db0' ...

        # *Attempt* to use same server as instance 'db0', but don't fail
        # if cannot. This is called a "non-strict" or "soft" rule.
        triton create -a instance==~db0 ...

        # *Attempt* to use a different server than instance 'db0':
        triton create -a 'instance!=~db0' ...

  "Affinity" here refers to providing rules for deciding on which server
  a new instance should by provisioned. Rules are in terms of existing
  instances. As a shortcut, 'inst' can be used in place of 'instance'
  above (e.g. `triton create -a 'inst!=db0' ...`).

## 4.9.0

- [#46] Initial support for `triton` helping setup and manage configuration for
  using `docker` against a Triton datacenter. Triton datacenters can provide
  a Docker Remote API endpoint against which you can run the normal `docker`
  client. See <https://www.joyent.com/triton> for and overview and
  <https://github.com/joyent/sdc-docker> for developer details.

  - `triton profile create` will now setup the profile for running Docker,
    if the Triton datacenter provides a docker endpoint. The typical flow
    would be:

        $ triton profile create
        name: foo
        ...
        $ triton profile set foo            # make foo my default profile
        $ eval "$(triton env --docker)"     # set 'DOCKER_' envvars
        $ docker info

    This profile setup for Docker requires making requests to the
    CloudAPI endpoint which can fail (e.g. if CloudAPI is down, credentials
    are invalid, etc.). You can use the `--no-docker` option to skip
    the Docker setup part of profile creation.

  - For existing Triton CLI profiles, there is a new `triton profile
    docker-setup [PROFILE]`.

        $ triton profile docker-setup
        $ eval "$(triton env --docker)"
        $ docker info

  - `triton env` will now emit commands to setup `DOCKER_` envvars. That
    can be limited to just the Docker-relevant env via `triton env --docker`.


## 4.8.0

- #103 `triton ip <inst>` to output the instance's primaryIp
- #52 Workaround for `triton ssh ...`. In version 4.6.0, `triton ssh ...`
  interactive sessions were broken. This version reverts that change and adds
  a workaround for #52 (by disabling ControlMaster when spawning `ssh`).
  See <https://github.com/joyent/node-triton/issues/52> for details.
- #97 `triton profile set -` to set the *last* profile as current.
- PUBAPI-1266 Added `instance enable-firewall` and `instance disable-firewall`


## 4.7.0

**Known issue: `triton ssh` interactive sessions are broken.
Upgrade to v4.7.1.**

- #101 Bash completion for server-side data: instances, images, etc.
  Bash completion on TAB should now work for things like the following:
  `triton create <TAB to complete images> <TAB to complete packages`,
  `triton inst tag ls <TAB to complete instances>`. Cached (with a 5 minute
  TTL) completions for the following data are supported: instances, images,
  packages, networks, fwrules, account keys.
  See `triton completion --help` for adding/updating Bash completion.
- #99 `triton profile set ...` alias for `set-current`


## 4.6.0

**Known issue: `triton ssh` interactive sessions are broken.
Upgrade to v4.7.1.**

- #98 `triton inst get ID` for a deleted instance will now emit the instance
  object and error less obtusely. This adds a new `InstanceDeleted` error code
  from `TritonApi`.
- PUBAPI-1233 firewalls: `triton fwrule ...`
- PUBAPI-1234 instance snapshots: `triton inst snapshot ...`
- #52 Fix 'triton ssh ...' stdout/stderr to fully flush with node >= 4.x.


## 4.5.2

- #95 Fix breakage of `triton image create` in v4.5.0. (By Kris Shannon.)
- #94, #93 `triton inst create ...` is broken if "images.json" cache file
  is missing. (By Kris Shannon.)


## 4.5.1

- #92 `triton` CLI should summarize `err.body.errors` from CloudAPI
  Per <https://github.com/joyent/eng/blob/master/docs/index.md#error-handling>,
  CloudAPI error response will sometimes have extra error details to show.


## 4.5.0

- #88 'triton inst tag ...' for managing instance tags.


## 4.4.4

- #90 Update sshpk and smartdc-auth to attempt to deal with multiple package
  inter-deps.


## 4.4.3

- #86 Ensure `triton profile ls` and `triton profile set-current` work
  when there is no current profile.


## 4.4.2

- Support `triton.createClient(...)` creation without requiring a
  `configDir`. Basically this then fallsback to a `TritonApi` with the default
  config.


## 4.4.1

- #83, #84 Fix running `triton` on Windows.
  Note: Triton config is stored in "%APPDATA%/Joyent/Triton/..." on Windows,
  "~/.triton/..." on other platforms.


## 4.4.0

- #78 `triton image delete IMAGE`
- #79 Fix `triton instance get NAME` to make sure it gets the `dns_names` CNS
  field.
- PUBAPI-1227: Note that `triton image list` doesn't include Docker images, at
  least currently.


## 4.3.1

- #77 triton create error in v4.3.0


## 4.3.0

**Bad release. Use >=4.3.1.**

- #76 `triton image create ...` and `triton image wait ...`
- #72 want `triton image` to still return image details even when it is not in 'active' state


## 4.2.0

- Bash completion: Add completion for *args* to `triton account update <TAB>`.
  This isn't perfect because a space is added after completion of "FIELD=",
  but hopefully is helpful.
- #75 `triton account update ...`


## 4.1.0

- Unhide `triton completion` so hopefully more find it and use it.

- node-triton#73 `triton instance list --credentials` to include
  "metadata.credentials" in instance listing.

- node-triton#35 More easily distinguish KVM and LX and Docker images and
  instances.

    In PUBAPI-1161 CloudAPI (v8.0.0) started exposing IMG.type, INST.brand and
    INST.docker. One of the main issues for users is that telling KVM ubuntu
    from LX ubuntu is confusing (see also joyent/smartos-live#532).

    tl;dr:

    - `triton image list` default output now includes the `type` instead of
      `state`. The `state` column is still in output with `-l`, `-j`,
      `-o state`.
    - `triton instance list` default output now includes a `flags` column
      instead of `primaryIp`. The 'D' and 'K' flags identify Docker and KVM
      instances.
    - `triton instance list -l` includes the brand.

    Default output examples showing the various cases (and the attempt to
    stay within 80 columns):

    ```bash
    $ triton imgs
    SHORTID   NAME            VERSION   FLAGS  OS       TYPE          PUBDATE
    1bd84670  minimal-64-lts  14.4.2    P      smartos  zone-dataset  2015-05-28
    b67492c2  base-64-lts     14.4.2    P      smartos  zone-dataset  2015-05-28
    ffe82a0a  ubuntu-15.04    20151105  P      linux    lx-dataset    2015-11-05
    8a1dbc62  centos-6        20160111  P      linux    zvol          2016-01-11

    $ triton insts
    SHORTID   NAME         IMG                    STATE    FLAGS  AGE
    da7c6edd  cocky_noyce  3d996aaa               running  DF     10m
    deedeb42  ubu0         ubuntu-15.04@20151105  running  -      9m
    aa9ccfda  mini2        minimal-64-lts@14.4.2  running  -      9m
    e8fc0b96  centi0       centos-6@20160111      running  K      8m
    ```

- Filtering instances on `docker=true`:

    ```bash
    $ triton insts docker=true
    SHORTID   NAME         IMG       STATE    FLAGS  AGE
    da7c6edd  cocky_noyce  3d996aaa  running  DF     13m
    ```


## 4.0.1

- Add `triton env -t` to be able to emit a shell environment to configure `triton` itself.
  This allows one to have the following Bash function to select a Triton profile for
  `triton` and node-smartdc tooling:

        function triton-select { eval $(triton env $1); }


## 4.0.0

- [backwards incompat] #66 New consistent `triton` CLI style. See [the
  issue](https://github.com/joyent/node-triton/issues/66) for discussion.

    The major changes is that where some sub-commands used to be some
    flavour of:

        triton things       # list all the things
        triton thing ID     # get a thing
        triton thing -a ID  # create a new thing

    Now commands are consistently:

        triton thing list       # list all the things
        triton thing get ID     # get a thing
        triton thing create ... # create a new thing
        ...

    The most annoying incompatility is the need for "get" to
    get a thing. E.g.:

        BEFORE                  AFTER
        triton img blah         triton img get blah
        triton inst web0        triton inst get web0

    For *listing* things, there is typically a shortcut with
    the old form, e.g. `triton images` is a shortcut for
    `triton image list`.

    Currently all of the CLI *except* the experimental `triton rbac ...`
    is converted to the new consistent style.

- [backwards incompat] `triton whoami` was dropped. This used to be a shortcut
  for `triton account get`. It could possibly come back.

- *Much* improved [Bash
  completion](https://github.com/joyent/node-triton#bash-completion). See
  `triton completion -h` for notes on how to install.

- Add the ability to create a profile copying from an existing profile,
  via `triton profile create --copy NAME`.

- `triton key add` was added (<https://apidocs.joyent.com/cloudapi/#CreateKey>).


## 3.6.0

- #67 Add `triton create --network,-N NETWORK ...` option for specifying
  networks for instance creation. "NETWORK" is a network id, name, or
  short id; or a comma-separated array of networks.


## 3.5.0

- #67 Add `triton create --tag|-t ...` option for adding tags on instance creation.
  E.g. `triton create -n NAME -t foo=bar -t @my-tags-file.json IMAGE PACKAGE`.


## 3.4.2

- #63 "triton images" with a filter should not be cached.
- #65 Fix `triton profile(s)` handling when the user has no profiles yet.


## 3.4.1

- #60 Display `vcpus` in `triton packages` output.
- Add `-d,--data <data>` option to `triton cloudapi`.
- Fix `triton rbac role ROLE`. Also get that command to have a stable order for the
  displayed fields.


## 3.4.0

- Improvements for using node-triton as a module. E.g. a simple example:

        var triton = require('triton');
        var client = triton.createClient({profileName: 'env'});
        client.listImages(function (err, imgs) {
            console.log(err);
            console.log(imgs);
        });

  See the README and "lib/index.js" for more info.


## 3.3.0

- #59 CLI options to `triton create` to add metadata on instance creation:
    - `triton create -m,--metadata KEY=VALUE` to add a single value
    - `triton create -m,--metadata @FILE` to add values from a JSON
      or key/value-per-line file
    - `triton create -M,--metadata-file KEY=FILE` to set a key from a file
    - `triton create --script FILE` to set the special "user-script" key
      from a file


## 3.2.0

- #58 `triton --act-as=ACCOUNT ...` for an operator account to auth as
  themself, but operator on another account's resources. Note that operator
  accesses like this are audited on the CloudAPI server side.
- `triton --accept-version VER` hidden top-level option for development. This
  allows calling the target cloudapi with the given value for the
  "Accept-Version" header -- which is how CloudAPI does API versioning.
  By default `triton` is coded to a particular cloudapi version range, so
  forcing a different version *could* result in breaking in the triton client
  code that handles the response. IOW, this is just a tool for developers
  of this Triton client and CloudAPI itself.


## 3.1.0

- New (hidden for now, i.e. experimental) `triton env ...` to dump
  `eval`able shell commands for
  [node-smartdc](https://github.com/joyent/node-smartdc) environment setup for
  a given Triton CLI profile. E.g.:

        eval $(triton env east1)
        sdc-listmachines

  I think this should grow to support setting up Docker env as well.
- #54 `triton rbac role-tags` for now can't be hidden (as long we have the
  need to role-tag raw resource URLs like '/my/images').
- #54 `triton rbac apply --dev-create-keys-and-profiles` for
  experimenting/dev/testing to quickly generate and add user keys and setup
  Triton CLI profiles for all users in the RBAC config.
- #54 RBAC support, see <https://docs.joyent.com/public-cloud/rbac> to start.
    - `triton rbac info` improvements: better help, use brackets to show
      non-default roles.
    - `triton rbac reset`
    - change `triton rbac user USER` output a little for the 'keys' (show
      the key fingerprint and name instead of the key content), 'roles',
      and 'default_roles' fields.
- #54 *Drop* support for shortIds for `triton rbac {users,roles,policies}`
  commands. They all have unique *`name`* fields, just use that.
- #54 `triton rbac apply` will implicitly look for a user key file at
  "./rbac-user-keys/$login.pub" if no `keys` field is provided in the
  "rbac.json" config file.
- Change default `triton keys` and `triton rbac keys` output to be tabular.
  Otherwise it is a little obtuse to see fingerprints (which is what currently
  must be included in a profile). `triton [rbac] keys -A` can be used to
  get the old behaviour (just the key content, i.e. output appropriate
  for "~/.ssh/authorized\_keys").


## 3.0.0

- #54 RBAC support, see <https://docs.joyent.com/public-cloud/rbac> to start.
    - [Backward incompatible.] The `triton` CLI option for the cloudapi URL has
      changed from `--url,-u` to **`--url,-U`**.
    - Add `triton --user,-u USER` CLI option and `TRITON_USER` (or `SDC_USER`)
      environment variable support for specifying the RBAC user.
    - `triton profiles` now shows the optional `user` fields.
    - A (currently experimental and hidden) `triton rbac ...` command to
      house RBAC CLI functionality.
    - `triton rbac users` to list all users.
    - `triton rbac user ...` to show, create, edit and delete users.
    - `triton rbac roles` to list all roles.
    - `triton rbac role ...` to show, create, edit and delete roles.
    - `triton rbac policies` to list all policies.
    - `triton rbac policy ...` to show, create, edit and delete policies.
    - `triton rbac keys` to list all RBAC user SSH keys.
    - `triton rbac key ...` to show, create, edit and delete user keys.
    - `triton rbac {instance,image,network,package,}role-tags ...` to list
      and manage role tags on each of those resources.
    - `triton rbac info` will dump a summary of the full current RBAC
      state. This command is still in development.
    - `triton rbac apply` will synchronize a local RBAC config (by default it
      looks for "./rbac.json") to live RBAC state. Current the RBAC config
      file format is undocumented. See "examples/rbac-\*" for examples.
- #55 Update of smartdc-auth/sshpk deps, removal of duplicated code for
  composing Authorization headers


## 2.1.4

- #51: Update deps to get dtrace-provider 0.6 build fix for node v4.2.x.
- #49: `triton create ... --firewall` to enable [Cloud
  Firewall](https://docs.joyent.com/public-cloud/network/firewall).


## 2.1.3

- #44 'triton rm' alias for delete
- #43 `triton profile ...` doesn't use the profile from `TRITON_PROFILE` envvar

## 2.1.2

- #41 Add compatibility with ed25519 keys in ssh-agent
- #42 Tools using sshpk should lock in an exact version

## 2.1.1

- #40 Update smartdc-auth so that newer OpenSSH `ssh-keygen` default
  fingerprint formats for setting `keyId` work.
- #39 Test suite: Change the test config 'destructiveAllowed' var to
  'writeActionsAllowed'.


## 2.1.0

- Errors and exit status: Change `Usage` errors to always have an exit status
  of `2` (per common practice in at least some tooling). Add `ResourceNotFound`
  error for `triton {instance,package,image,network}` with exit status `3`.
  This can help tooling (e.g. the test suite uses this in one place). Add
  `triton help` docs on exit status.

- Test suite: Integration tests always require a config file
  (either `$TRITON_TEST_CONFIG` path or "test/config.json").
  Drop the other `TRITON_TEST_*` envvars.


## 2.0.0

- Changed name to `triton` npm package, graciously given up by
  [suguru](https://www.npmjs.com/~suguru) from his
  <https://github.com/ameba-proteus/node-triton> project. <3
  The latest previous release of the triton package was 1.0.7,
  so we'll separate with a major version bump for *this* triton
  package.

## 1.0.0

Initial release as `joyent-triton` npm package.<|MERGE_RESOLUTION|>--- conflicted
+++ resolved
@@ -8,18 +8,16 @@
 
 (nothing yet)
 
-<<<<<<< HEAD
 ## 7.6.0
 
 - [TRITON-1951] `triton instance delete` should provide `--force` flag
-=======
+
 ## 7.5.1
 
 - [TOOLS-2378] Allow an sshpk dependency range. The sshpk.Fingerprint "api
   version" was changed between sshpk 1.14 and 1.16, such that unlucky
   mixing of `Fingerprint` objects between sshpk module versions will
   fail `isFingerprint(fp)`.
->>>>>>> 411223ad
 
 ## 7.5.0
 
